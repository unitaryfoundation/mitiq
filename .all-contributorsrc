--- conflicted
+++ resolved
@@ -175,17 +175,23 @@
       ]
     },
     {
-<<<<<<< HEAD
       "login": "karalekas",
       "name": "Peter Karalekas",
       "avatar_url": "https://avatars.githubusercontent.com/u/3578739?v=4",
       "profile": "http://karalekas.com",
-=======
+      "contributions": [
+        "maintenance",
+        "code",
+        "doc",
+        "infra",
+        "ideas"
+      ]
+    },
+    {
       "login": "crazy4pi314",
       "name": "Sarah Kaiser",
       "avatar_url": "https://avatars.githubusercontent.com/u/6486256?v=4",
       "profile": "https://www.sckaiser.com",
->>>>>>> 2a5db9aa
       "contributions": [
         "maintenance",
         "code",
