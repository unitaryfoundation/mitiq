{
  "files": [
    "README.md"
  ],
  "imageSize": 100,
  "commit": false,
  "contributors": [
    {
      "login": "Yash-10",
      "name": "Yash-10",
      "avatar_url": "https://avatars.githubusercontent.com/u/68844397?v=4",
      "profile": "https://github.com/Yash-10",
      "contributions": [
        "test",
        "code"
      ]
    },
    {
      "login": "LaurentAjdnik",
      "name": "Laurent AJDNIK",
      "avatar_url": "https://avatars.githubusercontent.com/u/83899250?v=4",
      "profile": "https://github.com/LaurentAjdnik",
      "contributions": [
        "doc"
      ]
    },
    {
<<<<<<< HEAD
      "login": "HaoTy",
      "name": "Tianyi Hao",
      "avatar_url": "https://avatars.githubusercontent.com/u/36152061?v=4",
      "profile": "https://github.com/HaoTy",
=======
      "login": "ckissane",
      "name": "Cole Kissane",
      "avatar_url": "https://avatars.githubusercontent.com/u/9607290?v=4",
      "profile": "https://github.com/ckissane",
>>>>>>> 1b8d01af
      "contributions": [
        "code",
        "bug"
      ]
    }
  ],
  "contributorsPerLine": 7,
  "projectName": "mitiq",
  "projectOwner": "unitaryfund",
  "repoType": "github",
  "repoHost": "https://github.com",
  "skipCi": true
}<|MERGE_RESOLUTION|>--- conflicted
+++ resolved
@@ -25,17 +25,20 @@
       ]
     },
     {
-<<<<<<< HEAD
       "login": "HaoTy",
       "name": "Tianyi Hao",
       "avatar_url": "https://avatars.githubusercontent.com/u/36152061?v=4",
       "profile": "https://github.com/HaoTy",
-=======
+      "contributions": [
+        "code",
+        "bug"
+      ]
+    },
+    {
       "login": "ckissane",
       "name": "Cole Kissane",
       "avatar_url": "https://avatars.githubusercontent.com/u/9607290?v=4",
       "profile": "https://github.com/ckissane",
->>>>>>> 1b8d01af
       "contributions": [
         "code",
         "bug"
