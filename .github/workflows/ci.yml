name: Python Build

on: [push, pull_request]

jobs:
  build:

    runs-on: ubuntu-latest
    strategy:
      matrix:
        python-version: [3.6, 3.7, 3.8]

    steps:
    - uses: actions/checkout@v2
    - name: Set up Python ${{ matrix.python-version }}
      uses: actions/setup-python@v1
      with:
        python-version: ${{ matrix.python-version }}
    - name: Install Python dependencies
      run: |
        python -m pip install --upgrade pip
        pip install -e .[development]
    - name: Lint with flake8
      run: |
        pip install flake8
        # stop the build if there are Python syntax errors or undefined names
        flake8 . --count --select=E9,F63,F7,F82 --show-source --statistics
        # exit-zero treats all errors as warnings. The GitHub editor is 127 chars wide
        flake8 . --count --exit-zero --max-complexity=10 --max-line-length=127 --statistics
    - name: Test with pytest
      run: |
        pip install pytest
<<<<<<< HEAD
        pytest mitiq/tests
        pytest mitiq/benchmarks/tests
        pytest mitiq/mitiq_qiskit/tests
=======
        pytest -v mitiq/tests
        pytest -v mitiq/benchmarks/tests
        pytest -v mitiq/qiskit/tests
        pytest -v docs --doctest-glob="*.rst"
>>>>>>> a53871b6
<|MERGE_RESOLUTION|>--- conflicted
+++ resolved
@@ -30,13 +30,6 @@
     - name: Test with pytest
       run: |
         pip install pytest
-<<<<<<< HEAD
         pytest mitiq/tests
         pytest mitiq/benchmarks/tests
-        pytest mitiq/mitiq_qiskit/tests
-=======
-        pytest -v mitiq/tests
-        pytest -v mitiq/benchmarks/tests
-        pytest -v mitiq/qiskit/tests
-        pytest -v docs --doctest-glob="*.rst"
->>>>>>> a53871b6
+        pytest mitiq/mitiq_qiskit/tests