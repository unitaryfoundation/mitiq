--- conflicted
+++ resolved
@@ -30,11 +30,6 @@
     - name: Test with pytest
       run: |
         pip install pytest
-<<<<<<< HEAD
-        pytest -v mitiq/tests
-        pytest -v mitiq/qiskit/tests
-=======
         pytest mitiq/tests
         pytest mitiq/benchmarks/tests
-        pytest mitiq/qiskit/tests
->>>>>>> 14914916
+        pytest mitiq/qiskit/tests