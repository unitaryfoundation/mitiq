--- conflicted
+++ resolved
@@ -34,20 +34,10 @@
         pytest mitiq/tests
         pytest mitiq/benchmarks/tests
         pytest mitiq/mitiq_qiskit/tests
-<<<<<<< HEAD
-   - name: Test documentation
-      run: |
-        pip install sphinx
-        cd docs
-        sphinx-build -b html source build
-        make html
-        make doctest
-=======
     - name: Test documentation with sphinx
       run: |
         pip install sphinx pytest-sphinx recommonmark sphinxcontrib-bibtex
         pip install jupyter notebook matplotlib
         cd docs && sphinx-build -b html source build
         make html
-        make doctest
->>>>>>> b8aa1569
+        make doctest