--- conflicted
+++ resolved
@@ -40,8 +40,5 @@
 Carrie-Anne Rubidge
 Zhaoyi
 Nick Gardner
-<<<<<<< HEAD
-Owen Lockwood
-=======
 Amir Ebrahimi
->>>>>>> 0440b16d
+Owen Lockwood