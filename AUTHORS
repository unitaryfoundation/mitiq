--- conflicted
+++ resolved
@@ -53,8 +53,5 @@
 Mohammad Zuhair Khan
 Brian Goldsmith
 Farzad Kianvash
-<<<<<<< HEAD
 Yash Prabhat
-=======
-Vladimir Kozhukalov
->>>>>>> 696da9e1
+Vladimir Kozhukalov