--- conflicted
+++ resolved
@@ -44,11 +44,8 @@
 allcontributors[bot]
 Isaac Griswold-Steiner
 Tim (Yi-Ting) Chen
-<<<<<<< HEAD
 Deji Oyerinde
-=======
 Ammar Jahin
 Dariel Mok
 Preksha Naik
-Abdulrahman Sahmoud
->>>>>>> b14c56c1
+Abdulrahman Sahmoud