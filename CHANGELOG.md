# Changelog

% # " ## Development 0.X.Ydev (Month DDth, YYYY)"
% # " ## (Future) Version 0.1.1 (Date)"
% # " ### Changes"
% # " - **MAJOR FEATURE**: New integration."
% # " - Improve something."
% # " - [Bug Fix]"
% # " - Fix the bug."


## Version 0.6.0 (In Development)

### All Changes

<<<<<<< HEAD
- Improve CI and release/patch workflow and documentation (@crazy4pi314 gh-566).
=======
- Adding a Mitiq Enhancement Proposal template and process (@crazy4pi314. gh-563).
>>>>>>> 8597cd80
- Add to the documentation papers citing Mitiq, close gh-424 (@nathanshammah gh-560).
- Added a new tutorial where MaxCut is solved with a mitigated QAOA (@andreamari, gh-562).

## Version 0.5.0 (February 8th, 2021)

### Summary

The implementation of Probabilistic Error Cancellation is now multi-platform and
documented in the docs (for the moment only in the *Getting Started* section).
A new infrastructure based on [MyST](https://myst-parser.readthedocs.io/en/stable/)
can now be used for writing the documentation and, in particular, for adding new examples
in the *Mitiq Examples* section.

### All Changes

- Adding documentation section for examples, support for Jyupyter notebooks (@crazy4pi314, gh-509).
- Add minimal documentation for PEC in the Getting Started (@andreamari, gh-532).
- Optionally return a dictionary with all pec data in execute_with_pec (@andreamari, gh-518).
- Added local_depolarizing_representations and Choi-based tests (@andreamari, gh-502).
- Add multi-platform support for PEC (@rmlarose, gh-500).
- Added new `plot_data` and `plot_fit` methods for factories(@crazy4pi314 @elmandouh, gh-333).
- Fixes random failure of PEC sampling test(@rmlarose, gh-481).
- Exact copying of shell commands, update make target for pdf and update development version(@rmlarose, gh-469).
- Add a new FakeNodesFactory class based on an alternative interpolation method (@elmandouh, gh-444).
- Remove duplication of the reduce method in every (non-adaptive) factory (@elmandouh, gh-470).

## Version 0.4.1 (January 12th, 2021)

### Summary

This release fixes a bug in the docs.

### All Changes

- [Bug Fix] Ensure code is tested in IBMQ guide and adds a doctest target in Makefile(@rmlarose, gh-488)

## Version 0.4.0 (December 6th, 2020)

### Summary

This release adds new getter methods for fit errors, extrapolation curves, etc. in ZNE factory objects as well as
custom types for noisy operations, noisy bases, and decompositions in PEC. It also includes small updates and fixes
to the documentation, seeding options for PEC sampling functions, and bug fixes for a few non-deterministic test failures.

### All Changes

- Add reference to review paper in docs (@willzeng, gh-423).
- Add unitary folding API to RTD (@rmlarose, gh-429).
- Add theory subsection on PEC in docs (@elmandouh, gh-428).
- Fix small typo in documentation function name (@nathanshammah, gh-435).
- Seed Qiskit simulator to fix non-deterministic test failure (@rmlarose, gh-425).
- Fix formatting typo and include hyperlinks to documentation objects (@nathanshammah, gh-438).
- Remove error in docs testing without tensorflow (@nathanshammah, gh-439).
- Add seed to PEC functions (@rmlarose, gh-432).
- Consolidate functions to generate randomized benchmarking circuits in different platforms, and clean up pyquil utils (@rmlarose, gh-426).
- Add new get methods (for fit errors, extrapolation curve, etc.) to Factory objects (@crazy4pi314, @andreamari, gh-403).
- Update notebook version in requirements to resolve vulnerability found by security bot.(@nathanshammah, gh-445).
- Add brief description of noise and error mitigtation to readme (@rmlarose, gh-422).
- Fix broken links in documentation (@purva-thakre, gh-448).
- Link to stable RTD instead of latest RTD in readme (@rmlarose, gh-449).
- Add option to automatically deduce the number of samples in PEC (@andreamari, gh-451).
- Fix PEC sampling bug (@rmlarose, gh-453).
- Add types for PEC (@rmlarose, gh-408).
- Add warning for large samples in PEC (@sid1993, gh-459).
- Seed a PEC test to avoid non-deterministic failure (@andreamari, gh-460).
- Update contributing docs (@purva-thakre, gh-465).

## Version 0.3.0 (October 30th, 2020)

### Summary

Factories now support "batched" executors, meaning that when a backend allows
for the batch execution of a collection of quantum circuits, factories can now
leverage that functionality. In addition, the main focus of this release was
implementing probabilistic error cancellation (PEC), which was introduced in
[Temme2017][temme2017] as a method for quantum error mitigation. We completed
a first draft of the major components in the PEC workflow, and in the next
release plan to demonstrate the full end-to-end operation of the new technique.

[temme2017]: https://arxiv.org/abs/1612.02058

### All Changes

- Fix broken links on the website (@erkska, gh-400).
- Use cirq v0.9.0 instead of cirq-unstable (@karalekas, gh-402).
- Update mitiq.about() (@rmlarose, gh-399).
- Refresh the release process documentation (@karalekas, gh-392).
- Redesign factories, batch runs in BatchedFactory, fix Qiskit utils tests (@rmlarose, @andreamari, gh-381).
- Add note on batched executors to docs (@rmlarose, gh-405).
- Added Tensorflow Quantum executor to docs (@k-m-schultz, gh-348).
- Fix a collection of small build & docs issues (@karalekas, gh-410).
- Add optimal QPR decomposition for depolarizing noise (@karalekas, gh-371).
- Add PEC basic implementation assuming a decomposition dictionary is given (@andreamari, gh-373).
- Make tensorflow requirements optional for docs (@karalekas, gh-417).

Thanks to @erkska and @k-m-schultz for their contributions to this release!


## Version 0.2.0 (October 4th, 2020)

### Announcements

The preprint for Mitiq is live on the arXiv [here][arxiv]!

### Summary

This release centered on source code reorganization and documentation, as well
as wrapping up some holdovers from the initial public release. In addition, the
team began investigating probabilistic error cancellation (PEC), which will be the
main focus of the following release.

### All Changes

- Re-organize scaling code into its own module (@rmlarose, gh-338).
- Add BibTeX snippet for [arXiv citation][arxiv] (@karalekas, gh-351).
- Fix broken links in PR template (@rmlarose, gh-359).
- Add limitations of ZNE section to docs (@rmlarose, gh-361).
- Add static extrapolate method to all factories (@andreamari, gh-352).
- Removes barriers in conversions from a Qiskit circuit (@rmlarose, gh-362).
- Add arXiv badge to readme header (@nathanshammah, gh-376).
- Add note on shot list in factory docs (@rmlarose, gh-375).
- Spruce up the README a bit (@karalekas, gh-383).
- Make mypy checking stricter (@karalekas, gh-380).
- Add pyQuil executor examples and benchmarking circuits (@karalekas, gh-339).

[arxiv]: https://arxiv.org/abs/2009.04417

## Version 0.1.0 (September 2nd, 2020)

### Summary

This marks the first public release of Mitiq on a stable version.

### All Changes

- Add static extrapolate method to all factories (@andreamari, gh-352).
- Add the ``angle`` module for parameter noise scaling (@yhindy, gh-288).
- Add to the documentation instructions for maintainers to make a new release (@nathanshammah, gh-332).
- Add basic compilation facilities, don't relabel qubits (@karalekas, gh-324).
- Update readme (@rmlarose, gh-330).
- Add mypy type checking to CI, resolve existing issues (@karalekas, gh-326).
- Add readthedocs badge to readme (@nathanshammah, gh-329).
- Add change log as markdown file (@nathanshammah, gh-328).
- Add documentation on mitigating the energy landscape for QAOA MaxCut on two qubits (@rmlarose, gh-241).
- Simplify inverse gates before conversion to QASM (@andreamari, gh-283).
- Restructure library with ``zne/`` subpackage, modules renaming (@nathanshammah, gh-298).
- [Bug Fix] Fix minor problems in executors documentation (@andreamari, gh-292).
- Add better link to docs and more detailed features (@andreamari, gh-306).
- [Bug Fix] Fix links and author list in README (@willzeng, gh-302).
- Add new sections and more explanatory titles to the documentation's guide (@nathanshammah, gh-285).
- Store optimal parameters after calling reduce in factories (@rmlarose, gh-318).
- Run CI on all commits in PRs to master and close #316 (@karalekas, gh-325).
- Add Unitary Fund logo to the documentation html and close #297 (@nathanshammah, gh-323).
- Add circuit conversion error + tests (@rmlarose, gh-321).
- Make test file names unique (@rmlarose, gh-319).
- Update package version from v. 0.1a2, released, to 0.10dev (@nathanshammah, gh-314).


## Version 0.1a2 (August 17th, 2020)

- **Initial public release**: on [Github][Github] and [PyPI][PyPI].

## Version 0.1a1 (June 5th, 2020)

- **Initial release (internal).**

[Github]: https://github.com/unitaryfund/mitiq
[PyPI]: https://pypi.org/project/mitiq/0.1a2/<|MERGE_RESOLUTION|>--- conflicted
+++ resolved
@@ -13,11 +13,8 @@
 
 ### All Changes
 
-<<<<<<< HEAD
 - Improve CI and release/patch workflow and documentation (@crazy4pi314 gh-566).
-=======
 - Adding a Mitiq Enhancement Proposal template and process (@crazy4pi314. gh-563).
->>>>>>> 8597cd80
 - Add to the documentation papers citing Mitiq, close gh-424 (@nathanshammah gh-560).
 - Added a new tutorial where MaxCut is solved with a mitigated QAOA (@andreamari, gh-562).
 
