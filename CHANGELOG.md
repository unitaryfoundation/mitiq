--- conflicted
+++ resolved
@@ -13,11 +13,8 @@
 ### All Changes
 
 - Add arxiv badge to readme header (@nathanshammah, gh-376).
-<<<<<<< HEAD
+- Spruce up the README a bit (@karalekas, gh-383).
 - Make mypy checking stricter (@karalekas, gh-380).
-=======
-- Spruce up the README a bit (@karalekas, gh-383).
->>>>>>> 32610a04
 
 ## Version 0.1.0 (September 2nd, 2020)
 
