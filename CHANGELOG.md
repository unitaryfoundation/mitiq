# Changelog

% # " ## Development 0.X.Ydev (Month DDth, YYYY)"
% # " ## (Future) Version 0.1.1 (Date)"
% # " ### Changes"
% # " - **MAJOR FEATURE**: New integration."
% # " - Improve something."
% # " - [Bug Fix]"
% # " - Fix the bug."


## Version 0.6.0 (In Development)

### All Changes
<<<<<<< HEAD
- Add to the documentation papers citing Mitiq, close gh-424 (@nathanshammah gh-560).

=======
    
- Added a new tutorial where MaxCut is solved with a mitigated QAOA (@andreamari, gh-562).
>>>>>>> 4b8050f4

## Version 0.5.0 (February 8th, 2021)

### Summary

The implementation of Probabilistic Error Cancellation is now multi-platform and
documented in the docs (for the moment only in the *Getting Started* section).
A new infrastructure based on [MyST](https://myst-parser.readthedocs.io/en/stable/)
can now be used for writing the documentation and, in particular, for adding new examples
in the *Mitiq Examples* section.

### All Changes

- Adding documentation section for examples, support for Jyupyter notebooks (@crazy4pi314, gh-509).
- Add minimal documentation for PEC in the Getting Started (@andreamari, gh-532).
- Optionally return a dictionary with all pec data in execute_with_pec (@andreamari, gh-518).
- Added local_depolarizing_representations and Choi-based tests (@andreamari, gh-502).
- Add multi-platform support for PEC (@rmlarose, gh-500).
- Added new `plot_data` and `plot_fit` methods for factories(@crazy4pi314 @elmandouh, gh-333).
- Fixes random failure of PEC sampling test(@rmlarose, gh-481).
- Exact copying of shell commands, update make target for pdf and update development version(@rmlarose, gh-469).
- Add a new FakeNodesFactory class based on an alternative interpolation method (@elmandouh, gh-444).
- Remove duplication of the reduce method in every (non-adaptive) factory (@elmandouh, gh-470).

## Version 0.4.1 (January 12th, 2021)

### Summary

This release fixes a bug in the docs.

### All Changes

- [Bug Fix] Ensure code is tested in IBMQ guide and adds a doctest target in Makefile(@rmlarose, gh-488)

## Version 0.4.0 (December 6th, 2020)

### Summary

This release adds new getter methods for fit errors, extrapolation curves, etc. in ZNE factory objects as well as
custom types for noisy operations, noisy bases, and decompositions in PEC. It also includes small updates and fixes
to the documentation, seeding options for PEC sampling functions, and bug fixes for a few non-deterministic test failures.

### All Changes

- Add reference to review paper in docs (@willzeng, gh-423).
- Add unitary folding API to RTD (@rmlarose, gh-429).
- Add theory subsection on PEC in docs (@elmandouh, gh-428).
- Fix small typo in documentation function name (@nathanshammah, gh-435).
- Seed Qiskit simulator to fix non-deterministic test failure (@rmlarose, gh-425).
- Fix formatting typo and include hyperlinks to documentation objects (@nathanshammah, gh-438).
- Remove error in docs testing without tensorflow (@nathanshammah, gh-439).
- Add seed to PEC functions (@rmlarose, gh-432).
- Consolidate functions to generate randomized benchmarking circuits in different platforms, and clean up pyquil utils (@rmlarose, gh-426).
- Add new get methods (for fit errors, extrapolation curve, etc.) to Factory objects (@crazy4pi314, @andreamari, gh-403).
- Update notebook version in requirements to resolve vulnerability found by security bot.(@nathanshammah, gh-445).
- Add brief description of noise and error mitigtation to readme (@rmlarose, gh-422).
- Fix broken links in documentation (@purva-thakre, gh-448).
- Link to stable RTD instead of latest RTD in readme (@rmlarose, gh-449).
- Add option to automatically deduce the number of samples in PEC (@andreamari, gh-451).
- Fix PEC sampling bug (@rmlarose, gh-453).
- Add types for PEC (@rmlarose, gh-408).
- Add warning for large samples in PEC (@sid1993, gh-459).
- Seed a PEC test to avoid non-deterministic failure (@andreamari, gh-460).
- Update contributing docs (@purva-thakre, gh-465).

## Version 0.3.0 (October 30th, 2020)

### Summary

Factories now support "batched" executors, meaning that when a backend allows
for the batch execution of a collection of quantum circuits, factories can now
leverage that functionality. In addition, the main focus of this release was
implementing probabilistic error cancellation (PEC), which was introduced in
[Temme2017][temme2017] as a method for quantum error mitigation. We completed
a first draft of the major components in the PEC workflow, and in the next
release plan to demonstrate the full end-to-end operation of the new technique.

[temme2017]: https://arxiv.org/abs/1612.02058

### All Changes

- Fix broken links on the website (@erkska, gh-400).
- Use cirq v0.9.0 instead of cirq-unstable (@karalekas, gh-402).
- Update mitiq.about() (@rmlarose, gh-399).
- Refresh the release process documentation (@karalekas, gh-392).
- Redesign factories, batch runs in BatchedFactory, fix Qiskit utils tests (@rmlarose, @andreamari, gh-381).
- Add note on batched executors to docs (@rmlarose, gh-405).
- Added Tensorflow Quantum executor to docs (@k-m-schultz, gh-348).
- Fix a collection of small build & docs issues (@karalekas, gh-410).
- Add optimal QPR decomposition for depolarizing noise (@karalekas, gh-371).
- Add PEC basic implementation assuming a decomposition dictionary is given (@andreamari, gh-373).
- Make tensorflow requirements optional for docs (@karalekas, gh-417).

Thanks to @erkska and @k-m-schultz for their contributions to this release!


## Version 0.2.0 (October 4th, 2020)

### Announcements

The preprint for Mitiq is live on the arXiv [here][arxiv]!

### Summary

This release centered on source code reorganization and documentation, as well
as wrapping up some holdovers from the initial public release. In addition, the
team began investigating probabilistic error cancellation (PEC), which will be the
main focus of the following release.

### All Changes

- Re-organize scaling code into its own module (@rmlarose, gh-338).
- Add BibTeX snippet for [arXiv citation][arxiv] (@karalekas, gh-351).
- Fix broken links in PR template (@rmlarose, gh-359).
- Add limitations of ZNE section to docs (@rmlarose, gh-361).
- Add static extrapolate method to all factories (@andreamari, gh-352).
- Removes barriers in conversions from a Qiskit circuit (@rmlarose, gh-362).
- Add arXiv badge to readme header (@nathanshammah, gh-376).
- Add note on shot list in factory docs (@rmlarose, gh-375).
- Spruce up the README a bit (@karalekas, gh-383).
- Make mypy checking stricter (@karalekas, gh-380).
- Add pyQuil executor examples and benchmarking circuits (@karalekas, gh-339).

[arxiv]: https://arxiv.org/abs/2009.04417

## Version 0.1.0 (September 2nd, 2020)

### Summary

This marks the first public release of Mitiq on a stable version.

### All Changes

- Add static extrapolate method to all factories (@andreamari, gh-352).
- Add the ``angle`` module for parameter noise scaling (@yhindy, gh-288).
- Add to the documentation instructions for maintainers to make a new release (@nathanshammah, gh-332).
- Add basic compilation facilities, don't relabel qubits (@karalekas, gh-324).
- Update readme (@rmlarose, gh-330).
- Add mypy type checking to CI, resolve existing issues (@karalekas, gh-326).
- Add readthedocs badge to readme (@nathanshammah, gh-329).
- Add change log as markdown file (@nathanshammah, gh-328).
- Add documentation on mitigating the energy landscape for QAOA MaxCut on two qubits (@rmlarose, gh-241).
- Simplify inverse gates before conversion to QASM (@andreamari, gh-283).
- Restructure library with ``zne/`` subpackage, modules renaming (@nathanshammah, gh-298).
- [Bug Fix] Fix minor problems in executors documentation (@andreamari, gh-292).
- Add better link to docs and more detailed features (@andreamari, gh-306).
- [Bug Fix] Fix links and author list in README (@willzeng, gh-302).
- Add new sections and more explanatory titles to the documentation's guide (@nathanshammah, gh-285).
- Store optimal parameters after calling reduce in factories (@rmlarose, gh-318).
- Run CI on all commits in PRs to master and close #316 (@karalekas, gh-325).
- Add Unitary Fund logo to the documentation html and close #297 (@nathanshammah, gh-323).
- Add circuit conversion error + tests (@rmlarose, gh-321).
- Make test file names unique (@rmlarose, gh-319).
- Update package version from v. 0.1a2, released, to 0.10dev (@nathanshammah, gh-314).


## Version 0.1a2 (August 17th, 2020)

- **Initial public release**: on [Github][Github] and [PyPI][PyPI].

## Version 0.1a1 (June 5th, 2020)

- **Initial release (internal).**

[Github]: https://github.com/unitaryfund/mitiq
[PyPI]: https://pypi.org/project/mitiq/0.1a2/<|MERGE_RESOLUTION|>--- conflicted
+++ resolved
@@ -12,13 +12,9 @@
 ## Version 0.6.0 (In Development)
 
 ### All Changes
-<<<<<<< HEAD
+
 - Add to the documentation papers citing Mitiq, close gh-424 (@nathanshammah gh-560).
-
-=======
-    
 - Added a new tutorial where MaxCut is solved with a mitigated QAOA (@andreamari, gh-562).
->>>>>>> 4b8050f4
 
 ## Version 0.5.0 (February 8th, 2021)
 
