--- conflicted
+++ resolved
@@ -13,11 +13,8 @@
 ### All Changes
 - Add a new FakeNodesFactory class based on an alternative interpolation method (@elmandouh, gh-444).
 - Remove duplication of the reduce method in every (non-adaptive) factory (@elmandouh, gh-470).
-<<<<<<< HEAD
 - Add a new ExpBayesFactory class based on Bayesian Inference (@elmandouh, gh-471).
-=======
 
->>>>>>> 7fdb6121
 ## Version 0.4.0 (December 6th, 2020)
 
 ### Summary
