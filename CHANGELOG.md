--- conflicted
+++ resolved
@@ -12,12 +12,9 @@
 
 ### All Changes
 
-<<<<<<< HEAD
+- Fix broken links on the website (@erkska, gh-400).
 - Refresh the release process documentation (@karalekas, gh-392).
 
-=======
-- Fix broken links on the website (@erkska, gh-400).
->>>>>>> d7d7e482
 ## Version 0.2.0 (October 4th, 2020)
 
 ### Announcements
