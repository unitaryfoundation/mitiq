# Configuration file for the Sphinx documentation builder.
#
# This file only contains a selection of the most common options. For a full
# list see the documentation:
# https://www.sphinx-doc.org/en/master/usage/configuration.html

# -- Path setup --------------------------------------------------------------

# If extensions (or modules to document with autodoc) are in another directory,
# add these directories to sys.path here. If the directory is relative to the
# documentation root, use os.path.abspath to make it absolute, like shown here.
#
import os
import sys

import pybtex.style.formatting
import pybtex.style.formatting.unsrt
import pybtex.style.template
from pybtex.plugin import register_plugin as pybtex_register_plugin


sys.path.insert(0, os.path.abspath("."))
sys.path.insert(0, os.path.abspath(".."))
sys.path.insert(0, os.path.abspath("../../"))

# -- Project information -----------------------------------------------------

project = "Mitiq"
copyright = "2020, Tech Team @ Unitary Fund"
author = "Tech Team @ Unitary Fund"

# The full version, including alpha/beta/rc tags
directory_of_this_file = os.path.dirname(os.path.abspath(__file__))
with open(f"{directory_of_this_file}/../../VERSION.txt", "r") as f:
    release = f.read().strip()

sys.path.append(os.path.abspath("sphinxext"))

# -- General configuration ---------------------------------------------------

# Add any Sphinx extension module names here, as strings. They can be
# extensions coming with Sphinx (named 'sphinx.ext.*') or your custom
# ones.
extensions = [
    "myst_nb",
    "sphinx.ext.mathjax",
    "IPython.sphinxext.ipython_console_highlighting",
    "IPython.sphinxext.ipython_directive",
    "matplotlib.sphinxext.plot_directive",
    "sphinx.ext.napoleon",
    "sphinx.ext.autodoc",
    "sphinx.ext.autosummary",
    "sphinx_autodoc_typehints",  # after napoleon and autodoc
    "sphinx.ext.todo",
    "sphinx.ext.doctest",
    "sphinx.ext.extlinks",
    "sphinx.ext.intersphinx",
    "sphinx.ext.viewcode",
    "sphinx.ext.ifconfig",
    "sphinxcontrib.bibtex",
    "sphinx_copybutton",
    "nbsphinx",
    "sphinx_gallery.load_style",
]

intersphinx_mapping = {
    "python": ("https://docs.python.org/3.8", None),
    "numpy": ("https://numpy.org/doc/stable/", None),
    "scipy": ("https://docs.scipy.org/doc/scipy/reference/", None),
    # Cirq is no longer using sphinx docs so interlinking is not possible.
    # "cirq": ("https://quantumai.google/cirq", None),
    "pyquil": ("https://pyquil-docs.rigetti.com/en/stable/", None),
    "qiskit": ("https://qiskit.org/documentation/", None),
    "qutip": ("https://qutip.org/docs/latest/", None),
}

# Add any paths that contain templates here, relative to this directory.
templates_path = ["_templates"]

# The language for content autogenerated by Sphinx. Refer to documentation
# for a list of supported languages.
#
# This is also used if you do content translation via gettext catalogs.
# Usually you set "language" from the command line for these cases.
language = "en"

# List of patterns, relative to source directory, that match files and
# directories to ignore when looking for source files.
# This pattern also affects html_static_path and html_extra_path.
exclude_patterns = []

# The master toctree document.
master_doc = "index"

# -- Options for myst_parser -------------------------------------------------
# Specifies which of the parsers should handle each file extension.
source_suffix = {
    ".ipynb": "myst-nb",
    ".myst": "myst-nb",
    ".mystnb": "myst-nb",
}

# Enables extensions to MyST parser that allows for richer markup options.
# For more info on these, see:
# https://myst-parser.readthedocs.io/en/latest/using/syntax-optional.html
myst_enable_extensions = [
    "amsmath",
    "colon_fence",
    "deflist",
    "dollarmath",
    "html_image",
    "smartquotes",
]

myst_heading_anchors = 3

# Tells MyST to treat URIs beginning with these prefixes as external links.
# Links that don't begin with these will be treated as internal cross-links.
myst_url_schemes = ("http", "https", "mailto")

# -- Options for myst_nb -----------------------------------------------------

# How long should Sphinx wait while a notebook is being evaluated before
# quitting.
nb_execution_timeout = 600

# By default, if nothing has changed in the source, a notebook won't be
# re-run for a subsequent docs build.
nb_execution_mode = "cache"

nb_execution_excludepatterns = ["bqskit.ipynb"]
# If SKIP_PYQUIL is True, do not re-run PyQuil notebooks.
if os.environ.get("SKIP_PYQUIL"):
    print("Skipping PyQuil notebooks execution since SKIP_PYQUIL is True")
    nb_execution_excludepatterns.append("*pyquil*.ipynb")

# -- Options for autodoc -----------------------------------------------------
napoleon_google_docstring = True
napoleon_use_ivar = True

autodoc_mock_imports = [
    "pyquil",
]

# autodoc-typehints extension setting
typehints_fully_qualified = False
always_document_param_types = True
set_type_checking_flag = False
typehints_document_rtype = True

# -- Options for Sphinxcontrib-bibtex ----------------------------------------
pybtex.style.formatting.unsrt.date = pybtex.style.template.words(sep="")[
    "(", pybtex.style.template.field("year"), ")"
]
bibtex_bibfiles = ["refs.bib"]

# Links matching with the following regular expressions will be ignored
linkcheck_ignore = [
    r"https://doi.org/10.1088/0034-4885/74/10/104401",
    r"https://doi.org/10.1088/1367-2630/12/7/075008",
]


class ApsStyle(pybtex.style.formatting.unsrt.Style):
    """Style that mimicks APS journals."""

    def __init__(
        self,
        label_style=None,
        name_style=None,
        sorting_style=None,
        abbreviate_names=True,
        min_crossrefs=2,
        **kwargs,
    ):
        super().__init__(
            label_style=label_style,
            name_style=name_style,
            sorting_style=sorting_style,
            abbreviate_names=abbreviate_names,
            min_crossrefs=min_crossrefs,
            **kwargs,
        )

    def format_title(self, e, which_field, as_sentence=True):
        """Set titles in italics."""
        formatted_title = pybtex.style.template.field(
            which_field, apply_func=lambda text: text.capitalize()
        )
        formatted_title = pybtex.style.template.tag("em")[formatted_title]
        if as_sentence:
            return pybtex.style.template.sentence[formatted_title]
        else:
            return formatted_title

    def get_article_template(self, e):
        volume_and_pages = pybtex.style.template.first_of[
            # volume and pages
            pybtex.style.template.optional[
                pybtex.style.template.join[
                    " ",
                    pybtex.style.template.tag("strong")[
                        pybtex.style.template.field("volume")
                    ],
                    ", ",
                    pybtex.style.template.field(
                        "pages",
                        apply_func=pybtex.style.formatting.unsrt.dashify,
                    ),
                ],
            ],
            # pages only
            pybtex.style.template.words[
                "pages",
                pybtex.style.template.field(
                    "pages", apply_func=pybtex.style.formatting.unsrt.dashify
                ),
            ],
        ]
        template = pybtex.style.formatting.toplevel[
            self.format_names("author"),
            self.format_title(e, "title"),
            pybtex.style.template.sentence(sep=" ")[
                pybtex.style.template.field("journal"),
                pybtex.style.template.optional[volume_and_pages],
                pybtex.style.formatting.unsrt.date,
            ],
            self.format_web_refs(e),
        ]
        return template

    def get_book_template(self, e):
        template = pybtex.style.formatting.toplevel[
            self.format_author_or_editor(e),
            self.format_btitle(e, "title"),
            self.format_volume_and_series(e),
            pybtex.style.template.sentence(sep=" ")[
                pybtex.style.template.sentence(add_period=False)[
                    pybtex.style.template.field("publisher"),
                    pybtex.style.template.optional_field("address"),
                    self.format_edition(e),
                ],
                pybtex.style.formatting.unsrt.date,
            ],
            pybtex.style.template.optional[
                pybtex.style.template.sentence[self.format_isbn(e)]
            ],
            pybtex.style.template.sentence[
                pybtex.style.template.optional_field("note")
            ],
            self.format_web_refs(e),
        ]
        return template

    def get_incollection_template(self, e):
        template = pybtex.style.formatting.toplevel[
            pybtex.style.template.sentence[self.format_names("author")],
            self.format_title(e, "title"),
            pybtex.style.template.words[
                "In",
                pybtex.style.template.sentence[
                    pybtex.style.template.optional[
                        self.format_editor(e, as_sentence=False)
                    ],
                    self.format_btitle(e, "booktitle", as_sentence=False),
                    self.format_volume_and_series(e, as_sentence=False),
                    self.format_chapter_and_pages(e),
                ],
            ],
            pybtex.style.template.sentence(sep=" ")[
                pybtex.style.template.sentence(add_period=False)[
                    pybtex.style.template.optional_field("publisher"),
                    pybtex.style.template.optional_field("address"),
                    self.format_edition(e),
                ],
                pybtex.style.formatting.unsrt.date,
            ],
            self.format_web_refs(e),
        ]
        return template


pybtex_register_plugin("pybtex.style.formatting", "apsstyle", ApsStyle)

# -- Options for other extensions --------------------------------------------
# The name of the Pygments (syntax highlighting) style to use.
pygments_style = "sphinx"

# If true, `todo` and `todoList` produce output, else they produce nothing.
todo_include_todos = False

# -- Options for HTML output -------------------------------------------------

# The theme to use for HTML and HTML Help pages.  See the documentation for
# a list of builtin themes.
#
html_theme = "pydata_sphinx_theme"  # 'alabaster', 'sphinx_rtd_theme'

# Add any paths that contain custom static files (such as style sheets) here,
# relative to this directory. They are copied after the builtin static files,
# so a file named "default.css" will overwrite the builtin "default.css".
html_static_path = ["_thumbnails"]

# display logo on top-left of html pages
html_logo = "img/mitiq-logo.png"

html_favicon = "img/mitiq.ico"

# Add extra paths that contain custom files here, relative to this directory.
# These files are copied directly to the root of the documentation.
html_extra_path = ["robots.txt"]

myst_update_mathjax = False

nbsphinx_custom_formats = {
    ".mystnb": ["jupytext.reads", {"fmt": "mystnb"}],
}
nbsphinx_execute = "always"

nbsphinx_thumbnails = {
    "examples/hamiltonians": "_static/vqe-cirq-pauli-sum-mitigation-plot.png",
    "examples/braket_mirror_circuit": "_static/mirror-circuits.png",
    "examples/maxcut-demo": "_static/max-cut.png",
    "examples/cirq-ibmq-backends": "_static/cirq-mitiq-ibmq.png",
    "examples/pennylane-ibmq-backends": "_static/zne-pennylane.png",
    "examples/ibmq-backends": "_static/ibmq-gate-map.png",
    "examples/simple-landscape-cirq": "_static/simple-landscape-cirq.png",
    "examples/molecular_hydrogen": "_static/molecular-hydrogen-vqe.png",
    "examples/molecular_hydrogen_pennylane": "_static/mol-h2-vqe-pl.png",
    "examples/vqe-pyquil-demo": "_static/vqe-pyquil-demo.png",
    "examples/pyquil_demo": "_static/pyquil-demo.png",
    "examples/mitiq-paper/*": "_static/mitiq-codeblocks.png",
    "examples/zne-braket-ionq": "_static/zne-braket-ionq.png",
    "examples/bqskit": "_static/bqskit.png",
<<<<<<< HEAD
    "examples/simple-landscape-qiskit": "_static/simple-landscape-qiskit.png",
=======
    "examples/learning-depolarizing-noise": "_static/learn-depolarizing.png",
>>>>>>> 38b6a9c3
    # default images if no thumbnail is specified
    "examples/*": "_static/mitiq-logo.png",
}<|MERGE_RESOLUTION|>--- conflicted
+++ resolved
@@ -332,11 +332,8 @@
     "examples/mitiq-paper/*": "_static/mitiq-codeblocks.png",
     "examples/zne-braket-ionq": "_static/zne-braket-ionq.png",
     "examples/bqskit": "_static/bqskit.png",
-<<<<<<< HEAD
     "examples/simple-landscape-qiskit": "_static/simple-landscape-qiskit.png",
-=======
     "examples/learning-depolarizing-noise": "_static/learn-depolarizing.png",
->>>>>>> 38b6a9c3
     # default images if no thumbnail is specified
     "examples/*": "_static/mitiq-logo.png",
 }