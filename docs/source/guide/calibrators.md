---
jupytext:
  text_representation:
    extension: .md
    format_name: myst
    format_version: 0.13
    jupytext_version: 1.14.1
kernelspec:
  display_name: Python 3 (ipykernel)
  language: python
  name: python3
---

# Calibration

The `mitiq.Calibrator` class provides a workflow for users to run a set of experiments to automatically determine an error mitigation strategy.
This gives the user freedom to work on more important parts of their algorithm/quantum program, and allows them to spend less time tuning error mitigation parameters.

## Workflow

To begin, we will need to define an [executor](executors.md) which tells Mitiq how to run circuits.
In order to use the calibration capabilities of Mitiq, we will need to define an executor which returns all the measured bitstrings, rather than an expectation value.
This allows the calibration experiment to extract more fine-grained data from each circuit experiment it will run

```{code-cell} ipython3
import cirq
import numpy as np
from mitiq import MeasurementResult
```

```{code-cell} ipython3
def execute(circuit, noise_level=0.001):
    circuit = circuit.with_noise(cirq.amplitude_damp(noise_level))
    result = cirq.DensityMatrixSimulator().run(circuit, repetitions=100)
    bitstrings = np.column_stack(list(result.measurements.values()))
    return MeasurementResult(bitstrings)
```

We can now import the required objects and functions required for calibration.

```{code-cell} ipython3
from mitiq import Calibrator
```

To instantiate a `Calibrator` we need to pass it an executor (as defined above), and a `Settings` object.
You are free to define your own `Settings`, but we provide `ZNESettings` as a simple starting point based on different zero-noise extrapolation strategies.
Finally, the `execute_with_mitigation` function allows us to pass the calibration results directly to Mitiq and have it pick the strategy that performed best.

## Calibration Experiments

Before running any experiments, we can call the `get_cost` function to ensure the experiments will not be too costly.
Once instantiated, we call the `run` method to run the set of experiments, and the results of such experiments are stored internal to the class in `cal.results`.

```{code-cell} ipython3
<<<<<<< HEAD
cal = Calibrator(execute)
=======
cal = Calibrator(execute, ZNESettings, frontend="cirq")
>>>>>>> 01f8a62f
print(cal.get_cost())
cal.run()
```

## Applying the optimal error mitigation strategy

We first define randomized benchmarking circuit to test the effect of error mitigation.

```{code-cell} ipython3
from mitiq.benchmarks import generate_rb_circuits

circuit = generate_rb_circuits(2, 10)[0]
# circuits passed to an executor returning bitstrings must contain measurements
circuit.append(cirq.measure(circuit.all_qubits()))
```

Instead of deciding what error mitigation technique and what options to use, we can ask Mitiq to determine the optimal error mitigation strategy based on the previously performed calibration.
We can obtain this by calling the `execute_with_mitigation` function and passing the `circuit`, `Calibrator` object, and a new expectation value executor.

```{code-cell} ipython3
def execute(circuit, noise_level=0.001):
    circuit = circuit.with_noise(cirq.amplitude_damp(noise_level))

    rho = (
        cirq.DensityMatrixSimulator()
        .simulate(circuit)
        .final_density_matrix
    )
    return rho[0, 0].real

cal.execute_with_mitigation(circuit, execute)
```<|MERGE_RESOLUTION|>--- conflicted
+++ resolved
@@ -52,11 +52,7 @@
 Once instantiated, we call the `run` method to run the set of experiments, and the results of such experiments are stored internal to the class in `cal.results`.
 
 ```{code-cell} ipython3
-<<<<<<< HEAD
-cal = Calibrator(execute)
-=======
-cal = Calibrator(execute, ZNESettings, frontend="cirq")
->>>>>>> 01f8a62f
+cal = Calibrator(execute, frontend="cirq")
 print(cal.get_cost())
 cal.run()
 ```
