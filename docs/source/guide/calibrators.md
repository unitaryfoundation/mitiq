--- conflicted
+++ resolved
@@ -83,11 +83,7 @@
     )
     return rho[0, 0].real
 
-<<<<<<< HEAD
 cal.execute_with_mitigation(circuit, execute)
-```
-=======
-execute_with_mitigation(circuit, execute, calibrator=cal)
 ```
 
 ```{code-cell} ipython3
@@ -97,5 +93,4 @@
 ## Tutorial
 You can find an example on quantum error mitigation calibration in the **[Examples](../examples/calibration-tutorial.md)** section of the documentation.
 This example illustrates functionalities from the calibration module using ZNE
-on a simulated IBM Quantum backend using Qiskit, defining a new settings object.
->>>>>>> aabf9770
+on a simulated IBM Quantum backend using Qiskit, defining a new settings object.