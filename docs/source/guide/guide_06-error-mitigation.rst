.. _guide_qem:

*********************************************
About Error Mitigation
*********************************************

This is intended as a primer on quantum error mitigation, providing a
collection of up-to-date resources from the academic literature, as well as
other external links framing this topic in the open-source software ecosystem.

* :ref:`guide_qem_what`
* :ref:`guide_qem_why`
* :ref:`guide_qem_related`
* :ref:`guide_qem_references`

.. _guide_qem_what:

--------------------------------
What is quantum error mitigation
--------------------------------

Quantum error mitigation refers to a series of modern techniques aimed at
reducing (*mitigating*) the errors that occur in quantum computing algorithms.
Unlike software bugs affecting code in usual computers, the errors which we
attempt to reduce with mitigation are due to the hardware.

Quantum error mitigation techniques try to *reduce* the impact of noise in
quantum computations. They generally do not completely remove it. Alternative nomenclature refers to error mitigation as (approximate) error
suppression or approximate quantum error correction, but it is worth noting
that it is :ref:`different from error correction<guide_qem_what_not>`. Among the ideas that have been developed so far for quantum error mitigation,
a leading candidate is zero-noise extrapolation.

.. _guide_qem_zne:

^^^^^^^^^^^^^^^^^^^^^^^^^^^^^^^^^^^^^^^^
Zero-noise extrapolation
^^^^^^^^^^^^^^^^^^^^^^^^^^^^^^^^^^^^^^^^

The crucial idea behind zero-noise extrapolation is that, while some minimum
strength of noise is unavoidable in the system, quantified by a quantity :math:`\lambda`,  it is still possible to
*increase* it to a value :math:`\lambda'=c\lambda`, with :math:`c>1`, so that
it is then possible to extrapolate the zero-noise limit. This is done in practice by running a quantum circuit (simulation) and
calculating a given expectation variable, :math:`\langle X\rangle_\lambda`,
then re-running the calculation (which is indeed a time evolution) for
:math:`\langle X\rangle_{\lambda'}`, and then extracting
:math:`\langle X\rangle_{0}`.
The extraction for :math:`\langle X\rangle_{0}` can occur with several
statistical fitting models, which can be linear or non-linear. These methods
<<<<<<< HEAD
are contained in the :mod:`mitiq.zne.inference` and :mod:`mitiq.zne.zne` modules.
=======
are contained in the :mod:`mitiq.zne.inference` and :mod:`mitiq.zne` modules.
>>>>>>> 7f41ac67

In theory, one way zero-noise extrapolation can be simulated, also with ``mitiq``,
is by picking an underlying noise model, e.g., a memoryless bath such that the system dissipates with Lindblad dynamics. Likewise, zero-noise extrapolation can be applied also to non-Markovian noise models :cite:`Temme_2017_PRL`. However, it is important to point out that zero-noise extrapolation is a very general method in which one is free to scale and extrapolate almost whatever parameter one wishes to, even if the underlying noise model is unknown.

In experiments, zero-noise extrapolation has been performed with pulse
stretching :cite:`Kandala_2019_Nature`. In this way, a difference between the effective time that a gate is affected by decoherence during its execution on the hardware
was introduced by controlling only the gate-defining pulses. The effective noise of a quantum circuit can be scaled also at a gate-level, i.e., without requiring a direct control of the  physical hardware. For example this can be achieved with the :ref:`unitary folding<guide-folding>` technique, a method which is present in the ``mitiq`` toolchain.


^^^^^^^^^^^^^^^^^^^^^^^^^^^^^^^^^^^^^^^^^
Other error mitigation techniques
^^^^^^^^^^^^^^^^^^^^^^^^^^^^^^^^^^^^^^^^^
Other examples of error mitigation techniques include injecting noisy gates for randomized compiling and probabilistic error cancellation, or the use of subspace reductions and symmetries. A collection of references on this cutting-edge implementations can be found in the :ref:`guide_qem_articles` subsection.

.. _guide_qem_why:

-----------------------------------------
Why is quantum error mitigation important
-----------------------------------------

The noisy intermediate scale quantum computing (NISQ) era is characterized by
short or medium-depth circuits in which noise affects state
preparation, gate operations, and measurement :cite:`Preskill_2018_Quantum`. Current short-depth quantum circuits are noisy, and at the same time it is not
possible to implement quantum error correcting codes on them due to the
needed qubit number and circuit depth required by these codes.

Error mitigation offers the prospects of writing more compact quantum circuits
that can estimate observables with more precision, i.e. increase the
performance of quantum computers. By implementing quantum optics tools (such as the modeling noise and open quantum systems) :cite:`Carmichael_1999_Springer,Carmichael_2007_Springer,Gardiner_2004_Springer,Breuer_2007_Oxford`, standard as well as cutting-edge statistics and inference
techniques, and tweaking them for the needs of the quantum computing community,
``mitiq`` aims at providing the most comprehensive toolchain for error
mitigation.

.. _guide_qem_related:

--------------------------------------------------
Related fields
--------------------------------------------------

Quantum error mitigation is connected to quantum error correction and quantum
optimal control, two fields of study that also aim at reducing the impact of
errors in quantum information processing in quantum computers. While these are
fluid boundaries, it can be useful to point out some differences among these
two well-established fields and the emerging field of quantum error mitigation.

It is fair to say that even the terminology of "quantum error mitigation" or
"error mitigation" has only recently coalesced (from ~2015 onward), while even
in the previous decade similar concepts or techniques were scattered across
these and other fields. Suggestions for additional references are `welcome`_.

.. _welcome: https://github.com/unitaryfund/mitiq/issues/new

.. _guide_qem_qec:

^^^^^^^^^^^^^^^^^^^^^^^^^^^^^^^^^^^^^^^^^
Quantum error correction
^^^^^^^^^^^^^^^^^^^^^^^^^^^^^^^^^^^^^^^^^

Quantum error correction is different from quantum error mitigation, as it
introduces a series of techniques that generally aim at completely *removing*
the impact of errors on quantum computations. In particular, if errors
occurs below a certain threshold, the robustness of the quantum computation can
be preserved, and fault tolerance is reached.

The main issue of quantum error correction techniques are that generally they
require a large overhead in terms of additional qubits on top of those required
for the quantum computation. Current quantum computing devices have been able
to demonstrate quantum error correction only with a very small number of
qubits. What is now referred quantum error mitigation is generally a series of
techniques that stemmed as more practical quantum error correction solutions
:cite:`Knill_2005_Nature`.

.. _guide_qem_qoc:

^^^^^^^^^^^^^^^^^^^^^^^^^^^^^^^^^^^^^^^^^
Quantum optimal control
^^^^^^^^^^^^^^^^^^^^^^^^^^^^^^^^^^^^^^^^^

Optimal control theory is a very versatile set of techniques that can be
applied for many scopes. It entails many fields, and it is generally based on a
feedback loop between an agent and a target system.
Optimal control is applied to several quantum technologies,
including in the pulse shaping of gate design in quantum circuits calibration
against noisy devices :cite:`Brif_2010_NJP`.

A key difference between some quantum error mitigation techniques and quantum
optimal control is that the former can be implemented in some instances with
post-processing techniques, while the latter relies on an active feedback loop. An example of a specific application of optimal control to quantum dynamics that can be seen as a quantum error mitigation technique, is in dynamical decoupling :cite:`Viola_1999_PRL`. This technique employs fast control pulses to effectively decouple a system from its environment, with techniques pioneered in the nuclear magnetic resonance
community.

.. _guide_qem_noise:

^^^^^^^^^^^^^^^^^^^^^^^^^^^^^^^^^^^^^^^^
Open quantum systems
^^^^^^^^^^^^^^^^^^^^^^^^^^^^^^^^^^^^^^^^

More in general, quantum computing devices can be studied in the framework of
open quantum systems :cite:`Carmichael_1999_Springer,Carmichael_2007_Springer,Gardiner_2004_Springer,Breuer_2007_Oxford`, that is, systems that exchange
energy and information with the surrounding environment. On the one hand, the qubit-environment exchange can be controlled, and this feature is actually fundamental to extract information and process it.
On the other hand, when this interaction is not controlled — and at the fundamental level it cannot be completely suppressed — noise eventually kicks in, thus introducing errors that are disruptive for the *fidelity* of the information-processing protocols.


Indeed, a series of issues arise when someone wants to perform a calculation on a
quantum computer. This is due to the fact that quantum computers are devices that are embedded in an environment and interact with it. This means that stored information can be corrupted, or that, during calculations, the protocols are not faithful.

Errors occur for a series of reasons in quantum computers and the microscopic
description at the physical level can vary broadly, depending on the quantum
computing platform that is used, as well as the computing architecture. For example, superconducting-circuit-based quantum computers have chips that
are prone to cross-talk noise, while qubits encoded in trapped ions need to be
shuttled with electromagnetic pulses, and solid-state artificial atoms, including quantum dots, are heavily affected by inhomogeneous broadening :cite:`Buluta_2011_RPP`.

.. _guide_qem_references:

---------------------
External References
---------------------

Here is a list of useful external resources on quantum error mitigation,
including software tools that provide the possibility of studying quantum
circuits.

.. _guide_qem_articles:

^^^^^^^^^^^^^^^^^
Research articles
^^^^^^^^^^^^^^^^^

A list of research articles academic resources on error mitigation:

- On **zero-noise extrapolation**:
   - Theory, Y. Li and S. Benjamin, *Phys. Rev. X*, 2017 :cite:`Li_2017_PRX` and K. Temme *et al.*, *Phys. Rev. Lett.*, 2017 :cite:`Temme_2017_PRL`
   - Experiment on superconducting circuit chip, A. Kandala *et al.*, *Nature*, 2019 :cite:`Kandala_2019_Nature`

- On **randomization methods**:
   - Randomized compiling with twirling gates, J. Wallman *et al.*, *Phys. Rev. A*, 2016 :cite:`Wallman_2016_PRA`
   - Porbabilistic error correction, K. Temme *et al.*, *Phys. Rev. Lett.*, 2017 :cite:`Temme_2017_PRL`
   - Practical proposal, S. Endo *et al.*, *Phys. Rev. X*, 2018 :cite:`Endo_2018_PRX`
   - Experiment on trapped ions, S. Zhang  *et al.*, *Nature Comm.* 2020 :cite:`Zhang_2020_NatComm`
   - Experiment with gate set tomography on a supeconducting circuit device, J. Sun *et al.*, 2019 arXiv :cite:`Sun_2020_arXiv`

- On **subspace expansion**:
   - By hybrid quantum-classical hierarchy introduction, J. McClean *et al.*, *Phys. Rev. A*, 2017 :cite:`McClean_2017_PRA`
   - By symmetry verification, X. Bonet-Monroig *et al.*, *Phys. Rev. A*, 2018 :cite:`Bonet_2018_PRA`
   - With a stabilizer-like method, S. McArdle *et al.*, *Phys. Rev. Lett.*, 2019, :cite:`McArdle_2019_PRL`
   - Exploiting molecular symmetries, J. McClean *et al.*, *Nat. Comm.*, 2020 :cite:`McClean_2020_NatComm`
   - Experiment on a superconducting circuit device, R. Sagastizabal *et al.*, *Phys. Rev. A*, 2019 :cite:`Sagastizabal_2019_PRA`

- On **other error-mitigation techniques** such as:
   - Approximate error-correcting codes in the generalized amplitude-damping channels, C. Cafaro *et al.*, *Phys. Rev. A*, 2014 :cite:`Cafaro_2014_PRA`:
   - Extending the variational quantum eigensolver (VQE) to excited states, R. M. Parrish *et al.*, *Phys. Rev. Lett.*, 2017 :cite:`Parrish_2019_PRL`
   - Quantum imaginary time evolution, M. Motta *et al.*, *Nat. Phys.*, 2020 :cite:`Motta_2020_NatPhys`
   - Error mitigation for analog quantum simulation, J. Sun *et al.*, 2020, arXiv :cite:`Sun_2020_arXiv`

- For an extensive introduction: S. Endo, *Hybrid quantum-classical algorithms and error mitigation*, PhD Thesis, 2019, Oxford University (`Link`_).

.. _Link: https://ora.ox.ac.uk/objects/uuid:6733c0f6-1b19-4d12-a899-18946aa5df85

^^^^^^^^
Software
^^^^^^^^

Here is a (non-comprehensive) list of open-source software libraries related to
quantum computing, noisy quantum dynamics and error mitigation:

- **IBM Q**'s `Qiskit`_ provides a stack for quantum computing simulation and execution on real devices from the cloud. In particular, ``qiskit.Aer`` contains the :class:`~qiskit.providers.aer.noise.NoiseModel` object, integrated with ``mitiq`` tools. Qiskit's OpenPulse provides pulse-level control of qubit operations in some of the superconducting circuit devices. ``mitiq`` is integrated with ``qiskit``, in the :mod:`~mitiq.mitiq_qiskit.qiskit_utils` and :mod:`~mitiq.mitiq_qiskit.conversions` modules.

- **Goole AI Quantum**'s `Cirq`_ offers quantum simulation of quantum circuits. The :class:`cirq.Circuit` object is integrated in  ``mitiq`` algorithms as the default circuit.

- **Rigetti Computing**'s `PyQuil`_ is a library for quantum programming. Rigetti's stack offers the execution of quantum circuits on superconducting circuits devices from the cloud, as well as their simulation on a quantum virtual machine (QVM), integrated with ``mitiq`` tools in the :mod:`~mitiq.mitiq_pyquil.pyquil_utils` module.

- `QuTiP`_, the quantum toolbox in Python, contains a quantum information processing module that allows to simulate quantum circuits, their implementation on devices, as well as the simulation of pulse-level control and time-dependent density matrix evolution with the :class:`qutip.Qobj` object and the :class:`~qutip.qip.device.Processor` object in the ``qutip.qip`` module.

- `Krotov`_ is a package implementing Krotov method for optimal control interfacing with QuTiP for noisy density-matrix quantum evolution.

- `PyGSTi`_ allows to characterize quantum circuits by implementing techniques such as gate set tomography (GST) and randomized benchmarking.

This is just a selection of open-source projects related to quantum error
mitigation. A more comprehensinve collection of software on quantum computing
can be found `here`_ and on `Unitary Fund`_'s list of supported projects.

.. _QuTiP: http://qutip.org

.. _Qiskit: https://qiskit.org

.. _Cirq: http://cirq.readthedocs.io/

.. _PyQuiL: https://github.com/rigetti/pyquil

.. _Krotov: http://krotov.readthedocs.io/

.. _PyGSTi: https://www.pygsti.info/

.. _here: https://github.com/qosf/awesome-quantum-software

.. _Unitary Fund: https://unitary.fund#grants-made<|MERGE_RESOLUTION|>--- conflicted
+++ resolved
@@ -46,11 +46,7 @@
 :math:`\langle X\rangle_{0}`.
 The extraction for :math:`\langle X\rangle_{0}` can occur with several
 statistical fitting models, which can be linear or non-linear. These methods
-<<<<<<< HEAD
-are contained in the :mod:`mitiq.zne.inference` and :mod:`mitiq.zne.zne` modules.
-=======
 are contained in the :mod:`mitiq.zne.inference` and :mod:`mitiq.zne` modules.
->>>>>>> 7f41ac67
 
 In theory, one way zero-noise extrapolation can be simulated, also with ``mitiq``,
 is by picking an underlying noise model, e.g., a memoryless bath such that the system dissipates with Lindblad dynamics. Likewise, zero-noise extrapolation can be applied also to non-Markovian noise models :cite:`Temme_2017_PRL`. However, it is important to point out that zero-noise extrapolation is a very general method in which one is free to scale and extrapolate almost whatever parameter one wishes to, even if the underlying noise model is unknown.
