--- conflicted
+++ resolved
@@ -151,8 +151,4 @@
 are some notes on how to build docs.
 
 [Here](https://thomas-cokelaer.info/tutorials/sphinx/rest_syntax.html) is a
-<<<<<<< HEAD
-cheat sheet for restructed text formatting, e.g. syntax for links etc.
-=======
-cheat sheet for restructed text formatting, e.g. syntax for links etc.
->>>>>>> 37e91539
+cheat sheet for restructed text formatting, e.g. syntax for links etc.