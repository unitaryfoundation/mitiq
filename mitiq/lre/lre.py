--- conflicted
+++ resolved
@@ -103,13 +103,8 @@
 
 
 def execute_with_lre(
-<<<<<<< HEAD
     circuit: QPROGRAM,
-    executor: Union[Executor, Callable[[QPROGRAM], float]],
-=======
-    input_circuit: QPROGRAM,
     executor: Union[Executor, Callable[[QPROGRAM], QuantumResult]],
->>>>>>> d86effc7
     degree: int,
     fold_multiplier: int,
     observable: Optional[Observable] = None,
@@ -133,13 +128,8 @@
         instead.
 
     Args:
-<<<<<<< HEAD
         circuit: Circuit to be scaled.
         executor: Executes a circuit and returns a `float`
-=======
-        input_circuit: Circuit to be scaled.
-        executor: Executes a circuit and returns a `float`.
->>>>>>> d86effc7
         degree: Degree of the multivariate polynomial.
         fold_multiplier: Scaling gap value required for unitary folding which
             is used to generate the scale factor vectors.
@@ -199,7 +189,6 @@
     error-mitigated with layerwise richardson extrapolation (LRE).
 
     Args:
-        input_circuit: Circuit to be scaled.
         executor: Executes a circuit and returns a `float`.
         degree: Degree of the multivariate polynomial.
         fold_multiplier Scaling gap value required for unitary folding which
@@ -223,9 +212,9 @@
     if not executor_obj.can_batch:
 
         @wraps(executor)
-        def new_executor(input_circuit: QPROGRAM) -> float:
+        def new_executor(circuit: QPROGRAM) -> float:
             return execute_with_lre(
-                input_circuit,
+                circuit,
                 executor,
                 degree,
                 fold_multiplier,
@@ -236,10 +225,10 @@
     else:
 
         @wraps(executor)
-        def new_executor(input_circuits: list[QPROGRAM]) -> list[float]:
+        def new_executor(circuits: list[QPROGRAM]) -> list[float]:
             return [
                 execute_with_lre(
-                    input_circuit,
+                    circuit,
                     executor,
                     degree,
                     fold_multiplier,
@@ -247,7 +236,7 @@
                     folding_method,
                     num_chunks,
                 )
-                for input_circuit in input_circuits
+                for circuit in circuits
             ]
 
     return new_executor
