# Copyright (C) 2020 Unitary Fund
#
# This program is free software: you can redistribute it and/or modify
# it under the terms of the GNU General Public License as published by
# the Free Software Foundation, either version 3 of the License, or
# (at your option) any later version.
#
# This program is distributed in the hope that it will be useful,
# but WITHOUT ANY WARRANTY; without even the implied warranty of
# MERCHANTABILITY or FITNESS FOR A PARTICULAR PURPOSE.  See the
# GNU General Public License for more details.
#
# You should have received a copy of the GNU General Public License
# along with this program.  If not, see <https://www.gnu.org/licenses/>.

"""Tests for zne.py with Qiskit backend."""
from mitiq._typing import QPROGRAM
import numpy as np

from qiskit import ClassicalRegister, QuantumCircuit

from mitiq.zne.inference import RichardsonFactory, ExpFactory
<<<<<<< HEAD
from mitiq.zne.zne import (
=======
from mitiq.zne import (
>>>>>>> 7f41ac67
    execute_with_zne,
    mitigate_executor,
    zne_decorator,
)
from mitiq.mitiq_qiskit.qiskit_utils import (
    random_one_qubit_identity_circuit,
    run_program,
    scale_noise,
)

TEST_DEPTH = 30
CIRCUIT_SEED = 1
QISKIT_SEED = 1337


def measure(circuit, qid) -> QuantumCircuit:
    """Apply the measure method on the first qubit of a quantum circuit
    given a classical register.

    Args:
        circuit: Quantum circuit.
        qid: classical register.

    Returns:
        circuit: circuit after the measurement.
    """
    # Ensure that we have a classical register of enough size available
    if len(circuit.clbits) == 0:
        reg = ClassicalRegister(qid + 1, "creg")
        circuit.add_register(reg)
    circuit.measure(0, qid)
    return circuit


def basic_executor(qp: QPROGRAM, shots: int = 500) -> float:
    """Runs a program.

        Args:
        qp: quantum program.
        shots: number of executions of the program.

    Returns:
        A float.
    """
    return run_program(qp, shots, QISKIT_SEED)


def test_run_factory():
    """Tests qrun of a Richardson Factory."""
    qp = random_one_qubit_identity_circuit(num_cliffords=TEST_DEPTH)
    qp = measure(qp, 0)
    fac = RichardsonFactory([1.0, 2.0, 3.0])
    fac.run(qp, basic_executor, scale_noise)
    result = fac.reduce()
    assert np.isclose(result, 1.0, atol=1.0e-1)


def test_execute_with_zne():
    """Tests a random identity circuit execution with zero-noise extrapolation.
    """
    rand_circ = random_one_qubit_identity_circuit(num_cliffords=TEST_DEPTH)
    qp = measure(rand_circ, qid=0)
    result = execute_with_zne(qp, basic_executor, scale_noise=scale_noise)
    assert np.isclose(result, 1.0, atol=1.0e-1)


def test_mitigate_executor():
    """Tests a random identity circuit executor."""
    rand_circ = random_one_qubit_identity_circuit(num_cliffords=TEST_DEPTH)
    qp = measure(rand_circ, qid=0)
    new_executor = mitigate_executor(basic_executor, scale_noise=scale_noise)
    # bad_result is computed with native noise (scale = 1)
    bad_result = basic_executor(scale_noise(qp, 1))
    good_result = new_executor(qp)
    assert not np.isclose(bad_result, 1.0, atol=1.0e-1)
    assert np.isclose(good_result, 1.0, atol=1.0e-1)


@zne_decorator(scale_noise=scale_noise)
def decorated_executor(qp: QPROGRAM) -> float:
    return basic_executor(qp)


def test_zne_decorator():
    """Tests a zne decorator."""
    rand_circ = random_one_qubit_identity_circuit(num_cliffords=TEST_DEPTH)
    qp = measure(rand_circ, qid=0)
    # bad_result is computed with native noise (scale = 1)
    bad_result = basic_executor(scale_noise(qp, 1))
    good_result = decorated_executor(qp)
    assert not np.isclose(bad_result, 1.0, atol=1.0e-1)
    assert np.isclose(good_result, 1.0, atol=1.0e-1)


def test_run_factory_with_number_of_shots():
    """Tests "run" method of an ExpFactory with shot_list."""

    qp = random_one_qubit_identity_circuit(num_cliffords=TEST_DEPTH)
    qp = measure(qp, 0)
    fac = ExpFactory([1.0, 2.0, 3.0], shot_list=[10 ** 4, 10 ** 5, 10 ** 6])
    fac.run(qp, basic_executor, scale_noise=scale_noise)
    result = fac.reduce()
    assert np.isclose(result, 1.0, atol=1.0e-1)
    assert fac.instack[0] == {"scale_factor": 1.0, "shots": 10 ** 4}
    assert fac.instack[1] == {"scale_factor": 2.0, "shots": 10 ** 5}
    assert fac.instack[2] == {"scale_factor": 3.0, "shots": 10 ** 6}


def test_mitigate_executor_with_shot_list():
    """Tests the mitigation of an executor using different shots
    for each noise scale factor.
    """
    rand_circ = random_one_qubit_identity_circuit(num_cliffords=TEST_DEPTH)
    qp = measure(rand_circ, qid=0)

    fac = RichardsonFactory(
        [1.0, 2.0, 3.0], shot_list=[10 ** 4, 10 ** 5, 10 ** 6]
    )
    new_executor = mitigate_executor(
        basic_executor, scale_noise=scale_noise, factory=fac
    )
    # bad_result is computed with native noise (scale = 1)
    bad_result = basic_executor(scale_noise(qp, 1))
    good_result = new_executor(qp)
    assert not np.isclose(bad_result, 1.0, atol=1.0e-1)
    assert np.isclose(good_result, 1.0, atol=1.0e-1)
    assert fac.instack[0] == {"scale_factor": 1.0, "shots": 10 ** 4}
    assert fac.instack[1] == {"scale_factor": 2.0, "shots": 10 ** 5}
    assert fac.instack[2] == {"scale_factor": 3.0, "shots": 10 ** 6}<|MERGE_RESOLUTION|>--- conflicted
+++ resolved
@@ -20,11 +20,7 @@
 from qiskit import ClassicalRegister, QuantumCircuit
 
 from mitiq.zne.inference import RichardsonFactory, ExpFactory
-<<<<<<< HEAD
-from mitiq.zne.zne import (
-=======
 from mitiq.zne import (
->>>>>>> 7f41ac67
     execute_with_zne,
     mitigate_executor,
     zne_decorator,
