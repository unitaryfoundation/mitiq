# Copyright (C) Unitary Fund
#
# This source code is licensed under the GPL license (v3) found in the
# LICENSE file in the root directory of this source tree.

from collections import Counter
from numbers import Number
from typing import Any, Dict, List, Optional, Sequence, Set, Union, cast
from typing import Counter as TCounter

import cirq
import numpy as np
import numpy.typing as npt

from mitiq import QPROGRAM, MeasurementResult
from mitiq.interface import atomic_converter
from mitiq.utils import _cirq_pauli_to_string


class PauliString:
    """A ``PauliString`` is a (tensor) product of single-qubit Pauli gates
    :math:`I, X, Y`, and :math:`Z`, with a leading (real or complex)
    coefficient. ``PauliString`` objects can be measured in any
    ``mitiq.QPROGRAM``.

    Args:
        spec: String specifier of the PauliString. Should only contain
            characters 'I', 'X', 'Y', and 'Z'.
        coeff: Coefficient of the PauliString.
        support: Qubits the ``spec`` acts on, if provided.

    Examples:
        >>> PauliString(spec="IXY")  # X(1)*Y(2)
        >>> PauliString(spec="ZZ", coeff=-0.5)  # -0.5*Z(0)*Z(1)
        >>> PauliString(spec="XZ", support=(10, 17))  # X(10)*Z(17)
    """

    _string_to_gate_map = {"I": cirq.I, "X": cirq.X, "Y": cirq.Y, "Z": cirq.Z}

    def __init__(
        self,
        spec: str = "",
        coeff: complex = 1.0,
        support: Optional[Sequence[int]] = None,
    ) -> None:
        if not set(spec).issubset(set(self._string_to_gate_map.keys())):
            raise ValueError(
                f"One or more invalid characters in spec {spec}. Valid "
                f"characters are 'I', 'X', 'Y', and 'Z', and the spec should "
                f"not contain any spaces."
            )
        if support is not None:
            if len(support) != len(spec):
                raise ValueError(
                    f"The spec has {len(spec)} Pauli's but the support has "
                    f"{len(support)} qubits. These numbers must be equal."
                )
        else:
            support = range(len(spec))

        self._pauli: cirq.PauliString[Any] = cirq.PauliString(
            coeff,
            (
                self._string_to_gate_map[s].on(cirq.LineQubit(i))
                for (i, s) in zip(support, spec)
            ),
        )

    @staticmethod
    def from_cirq_pauli_string(
        cirq_pauli_string: cirq.PauliString[Any],
    ) -> "PauliString":
        return PauliString(
            spec=_cirq_pauli_to_string(cirq_pauli_string),
            coeff=cirq_pauli_string.coefficient,  # type: ignore
            support=sorted(q.x for q in cirq_pauli_string.qubits),
        )

    @property
    def coeff(self) -> complex:
        return cast(complex, self._pauli.coefficient)

    def matrix(
        self,
        qubit_indices_to_include: Optional[List[int]] = None,
    ) -> npt.NDArray[np.complex64]:
        """Returns the (potentially very large) matrix of the PauliString."""
        qubits = (
            [cirq.LineQubit(x) for x in qubit_indices_to_include]
            if qubit_indices_to_include
            else self._pauli.qubits
        )
        return self._pauli.matrix(qubits=qubits)

    def _basis_rotations(self) -> List[cirq.Operation]:
        """Returns the basis rotations needed to measure the PauliString."""
        return [
            op
            for op in self._pauli.to_z_basis_ops()
            if op.gate != cirq.SingleQubitCliffordGate.I
        ]

    def _qubits_to_measure(self) -> Set[cirq.Qid]:
        return set(self._pauli.qubits)

    def measure_in(self, circuit: QPROGRAM) -> QPROGRAM:
        return PauliStringCollection(self).measure_in(circuit)

    def can_be_measured_with(self, other: "PauliString") -> bool:
        """Returns True if the expectation value of the PauliString can be
        simultaneously estimated with `other` via single-qubit measurements.

        Args:
            other: The PauliString to check simultaneous measurement with.
        """
        overlap = set(self._pauli.qubits).intersection(
            set(other._pauli.qubits)
        )
        for qubit in overlap:
            if cirq.I in (self._pauli.get(qubit), other._pauli.get(qubit)):
                continue
            if self._pauli.get(qubit) != other._pauli.get(qubit):
                return False
        return True

    def with_coeff(self, coeff: complex) -> "PauliString":
        return PauliString(
            spec=self.spec, coeff=coeff, support=sorted(self.support())
        )

    @property
    def spec(self) -> str:
        """Returns a string representation of the Pauli gates in
        the PauliString."""
        return _cirq_pauli_to_string(self._pauli)

    def support(self) -> Set[int]:
        return {q.x for q in self._pauli.qubits}

    def weight(self) -> int:
        """Returns the weight of the PauliString, i.e., the number of
        non-identity terms in the PauliString.
        """
        return sum(gate != cirq.I for gate in self._pauli.values())

    def _expectation_from_measurements(
        self, measurements: MeasurementResult
    ) -> float:
        return PauliStringCollection(self)._expectation_from_measurements(
            measurements
        )

    def __mul__(self, other: Union["PauliString", Number]) -> "PauliString":
        if isinstance(other, PauliString):
            return PauliString.from_cirq_pauli_string(
                self._pauli * other._pauli
            )
        elif isinstance(other, Number):
            return PauliString.from_cirq_pauli_string(self._pauli * other)
        return NotImplemented

    def __rmul__(self, other: Number) -> "PauliString":
        if isinstance(other, Number):
            return self.__mul__(other)
        return NotImplemented

    def __eq__(self, other: Any) -> bool:
        return self._pauli == other._pauli

    def __hash__(self) -> int:
        return self._pauli.__hash__()

    def __str__(self) -> str:
        return str(self._pauli)

    def __repr__(self) -> str:
        return repr(self._pauli)


class PauliStringCollection:
    """A collection of PauliStrings that qubit-wise commute and so can be
    measured with a single circuit.

    Args:
        paulis: PauliStrings to add to the collection.
        check_precondition: If True, raises an error if some of the
            ``PauliString`` objects do not qubit-wise commute.

    Example:
        >>> pcol = PauliStringCollection(
        >>>     PauliString(spec="X"),
        >>>     PauliString(spec="IZ", coeff=-2.2)
        >>> )
        >>> print(pcol)  # X(0) + (-2.2+0j)*Z(1)
        >>> print(pcol.support())  # {0, 1}
        >>>
        >>> # XZ qubit-wise commutes with X(0) and Z(1), so can be added.
        >>> print(pcol.can_add(PauliString(spec="XZ")))  # True.
        >>> pcol.add(PauliString(spec="XZ"))
        >>> print(pcol)  # X(0) + (-2.2+0j)*Z(1) + X(0)*Z(1)
        >>>
        >>> # Z(0) doesn't qubit-wise commute with X(0), so can't be added.
        >>> print(pcol.can_add(PauliString(spec="Z")))  # False.
    """

    def __init__(
        self, *paulis: PauliString, check_precondition: bool = True
    ) -> None:
        self._paulis_by_weight: Dict[int, TCounter[PauliString]] = dict()
        self.add(*paulis, check_precondition=check_precondition)

    def can_add(self, pauli: PauliString) -> bool:
        return all(pauli.can_be_measured_with(p) for p in self.elements)

    def add(
        self, *paulis: PauliString, check_precondition: bool = True
    ) -> None:
        for pauli in paulis:
            if check_precondition and not self.can_add(pauli):
                raise ValueError(
                    f"Cannot add PauliString {pauli} to PauliStringCollection."
                )
            weight = pauli.weight()
            if self._paulis_by_weight.get(weight) is None:
                self._paulis_by_weight[weight] = Counter({pauli})
            else:
                self._paulis_by_weight[weight].update({pauli})

    @property
    def elements(self) -> List[PauliString]:
        return [
            pauli
            for paulis in self._paulis_by_weight.values()
            for pauli in paulis.elements()
        ]

    @property
    def elements_by_weight(self) -> Dict[int, TCounter[PauliString]]:
        return self._paulis_by_weight

    def support(self) -> Set[int]:
        return {cast(cirq.LineQubit, q).x for q in self._qubits_to_measure()}

    def max_weight(self) -> int:
        return max(self._paulis_by_weight.keys(), default=0)

    def min_weight(self) -> int:
        return min(self._paulis_by_weight.keys(), default=0)

    def _qubits_to_measure(self) -> Set[cirq.Qid]:
        qubits: Set[cirq.Qid] = set()
        for pauli in self.elements:
            qubits.update(pauli._pauli.qubits)
        return qubits

    def measure_in(self, circuit: QPROGRAM) -> QPROGRAM:
        return self._measure_in(circuit, self)

    @staticmethod
    @atomic_converter
    def _measure_in(
        circuit: cirq.Circuit, paulis: "PauliStringCollection"
    ) -> cirq.Circuit:
        # Transform circuit to canonical qubit layout.
        qubit_map = dict(
            zip(
                sorted(circuit.all_qubits()),
                cirq.LineQubit.range(len(circuit.all_qubits())),
            )
        )
        circuit = circuit.transform_qubits(lambda q: qubit_map[q])

        if not paulis._qubits_to_measure().issubset(set(circuit.all_qubits())):
            raise ValueError(
                f"Qubit mismatch. The PauliString(s) act on qubits "
                f"{paulis.support()} but the circuit has qubit indices "
                f"{sorted([q for q in circuit.all_qubits()])}."
            )

        basis_rotations = set()
        support = set()
        qubits_with_measurements = set[cirq.Qid]()

        # Find any existing measurement gates in the circuit
        for _, op, _ in circuit.findall_operations_with_gate_type(
            cirq.MeasurementGate
        ):
            qubits_with_measurements.update(op.qubits)

        for pauli in paulis.elements:
            basis_rotations.update(pauli._basis_rotations())
            support.update(pauli._qubits_to_measure())
        measured = circuit + basis_rotations + cirq.measure(*sorted(support))

        if support & qubits_with_measurements:
            raise ValueError(
<<<<<<< HEAD
                f"More than one measaurement found for qubit: "
=======
                f"More than one measurement found for qubits: "
>>>>>>> da77ec0a
                f"{support & qubits_with_measurements}. Only a single "
                f"measurement is allowed per qubit."
            )

        # Transform circuit back to original qubits.
        reverse_qubit_map = dict(zip(qubit_map.values(), qubit_map.keys()))
        return measured.transform_qubits(lambda q: reverse_qubit_map[q])

    def _expectation_from_measurements(
        self, measurements: MeasurementResult
    ) -> float:
        total = 0.0
        for pauli in self.elements:
            bitstrings = measurements.filter_qubits(sorted(pauli.support()))
            value = (
                np.average([(-1) ** np.sum(bits) for bits in bitstrings])
                if len(bitstrings) > 0
                else 1.0
            )
            total += pauli.coeff * value
        return total

    def __eq__(self, other: Any) -> bool:
        return self._paulis_by_weight == other._paulis_by_weight

    def __len__(self) -> int:
        return len(self.elements)

    def __str__(self) -> str:
        return " + ".join(map(str, self.elements))<|MERGE_RESOLUTION|>--- conflicted
+++ resolved
@@ -294,11 +294,7 @@
 
         if support & qubits_with_measurements:
             raise ValueError(
-<<<<<<< HEAD
-                f"More than one measaurement found for qubit: "
-=======
                 f"More than one measurement found for qubits: "
->>>>>>> da77ec0a
                 f"{support & qubits_with_measurements}. Only a single "
                 f"measurement is allowed per qubit."
             )
