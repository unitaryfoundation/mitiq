# Copyright (C) 2021 Unitary Fund
#
# This program is free software: you can redistribute it and/or modify
# it under the terms of the GNU General Public License as published by
# the Free Software Foundation, either version 3 of the License, or
# (at your option) any later version.
#
# This program is distributed in the hope that it will be useful,
# but WITHOUT ANY WARRANTY; without even the implied warranty of
# MERCHANTABILITY or FITNESS FOR A PARTICULAR PURPOSE.  See the
# GNU General Public License for more details.
#
# You should have received a copy of the GNU General Public License
# along with this program.  If not, see <https://www.gnu.org/licenses/>.

import pytest

import numpy as np
import cirq

from mitiq.observable import PauliString
from mitiq.interface import mitiq_qiskit, mitiq_pyquil
from mitiq.utils import _equal


# Basis rotations to measure Pauli X and Y.
xrotation = cirq.SingleQubitCliffordGate.Y_nsqrt
yrotation = cirq.SingleQubitCliffordGate.X_sqrt

# Matrices.
imat = np.identity(2)
xmat = cirq.unitary(cirq.X)
zmat = cirq.unitary(cirq.Z)


def test_pauli_init():
    pauli = PauliString(spec="IZXYI", coeff=1.0)
    a, b, c = cirq.LineQubit.range(1, 4)
    assert pauli._pauli == cirq.PauliString(
        1.0, cirq.Z(a), cirq.X(b), cirq.Y(c)
    )
    assert str(pauli) == "Z(1)*X(2)*Y(3)"


def test_pauli_init_with_support():
    support = (2, 37)
    pauli = PauliString(spec="XZ", support=support)

    assert pauli._pauli == cirq.PauliString(
        cirq.X(cirq.LineQubit(support[0])), cirq.Z(cirq.LineQubit(support[1]))
    )
    assert str(pauli) == f"X({support[0]})*Z({support[1]})"


<<<<<<< HEAD
=======
def test_pauli_eq():
    assert PauliString(spec="Z") == PauliString(spec="Z")
    assert PauliString(spec="X") != PauliString(spec="Z")
    assert PauliString(spec="Z") != PauliString(spec="Z", coeff=-1.0)

    assert PauliString(spec="Z", support=(0,)) != PauliString(
        spec="Z", support=(1,)
    )
    assert PauliString(spec="IZ") == PauliString(spec="Z", support=(1,))
    assert PauliString(spec="XY") == PauliString(spec="YX", support=(1, 0))

    assert {PauliString(spec="Z"), PauliString(spec="Z")} == {
        PauliString(spec="Z")
    }


>>>>>>> 809c0ca5
def test_matrix():
    assert np.allclose(PauliString(spec="X").matrix(), xmat)
    assert np.allclose(PauliString(spec="Z", coeff=-0.5).matrix(), -0.5 * zmat)
    assert np.allclose(PauliString(spec="ZZ").matrix(), np.kron(zmat, zmat))
    assert np.allclose(PauliString(spec="XZ").matrix(), np.kron(xmat, zmat))


def test_pauli_matrix_include_qubits():
    pauli = PauliString(spec="X")

    assert np.allclose(pauli.matrix(), xmat)
    assert np.allclose(
        pauli.matrix(qubit_indices_to_include=[0, 1]), np.kron(xmat, imat)
    )
    assert np.allclose(
        pauli.matrix(qubit_indices_to_include=[0, 1, 2]),
        np.kron(np.kron(xmat, imat), imat),
    )


@pytest.mark.parametrize("support", [range(3), range(1, 4)])
@pytest.mark.parametrize("circuit_type", ("cirq", "qiskit", "pyquil"))
def test_pauli_measure_in_circuit(support, circuit_type):
    pauli = PauliString(spec="XYZ", support=support, coeff=-0.5)

    names = ("0th", "1st", "2nd", "3rd", "4th", "5th")
    qreg = [cirq.NamedQubit(name) for name in names]
    base_circuit = cirq.Circuit(cirq.H.on_each(qreg))

    if circuit_type == "cirq":

        def convert(circ):
            return circ

    elif circuit_type == "qiskit":
        convert = mitiq_qiskit.to_qiskit
    elif circuit_type == "pyquil":
        convert = mitiq_pyquil.to_pyquil

    circuit = convert(base_circuit)
    measured = pauli.measure_in(circuit)

    qreg = [cirq.NamedQubit(name) for name in names]
    expected = cirq.Circuit(
        # Original circuit.
        base_circuit.all_operations(),
        # Basis rotations.
        xrotation.on(qreg[support[0]]),
        yrotation.on(qreg[support[1]]),
        # Measurements.
        cirq.measure(*[qreg[s] for s in support]),
    )
    if circuit_type == "cirq":
        assert _equal(measured, expected, require_qubit_equality=True)
    else:
        assert measured == convert(expected)


def test_pauli_measure_in_bad_qubits_error():
    n = 5
    pauli = PauliString(spec="X" * n)
    circuit = cirq.Circuit(cirq.H.on_each(cirq.LineQubit.range(n - 1)))

    with pytest.raises(ValueError, match="Qubit mismatch."):
        pauli.measure_in(circuit)


def test_can_be_measured_with_single_qubit():
    pauli = PauliString(spec="Z")

    assert pauli.can_be_measured_with(PauliString(spec="I"))
    assert not pauli.can_be_measured_with(PauliString(spec="X"))
    assert not pauli.can_be_measured_with(PauliString(spec="Y"))
    assert pauli.can_be_measured_with(PauliString(spec="Z", coeff=-0.5))
    assert pauli.can_be_measured_with(pauli)


def test_can_be_measured_with_two_qubits():
    pauli = PauliString(spec="ZX")

    assert pauli.can_be_measured_with(PauliString(spec="Z"))
    assert pauli.can_be_measured_with(PauliString(spec="X", support=(1,)))
    assert not pauli.can_be_measured_with(PauliString(spec="X"))
    assert not pauli.can_be_measured_with(PauliString(spec="Y", coeff=-1.0))

    assert pauli.can_be_measured_with(PauliString(spec="ZX", coeff=0.5))
    assert not pauli.can_be_measured_with(PauliString(spec="ZZ"))


def test_can_be_measured_with_non_overlapping_paulis():
    pauli = PauliString(spec="ZX")

    assert pauli.can_be_measured_with(PauliString(spec="IIZI"))
    assert pauli.can_be_measured_with(PauliString(spec="IIIX"))
    assert pauli.can_be_measured_with(PauliString(spec="IIYZ"))


def test_weight():
    assert PauliString(spec="I").weight() == 0
    assert PauliString(spec="Z").weight() == 1

    n = 4
    assert PauliString(spec="X" * n).weight() == n
    assert PauliString(spec="IX" * n).weight() == n
    assert PauliString(spec="ZX" * n).weight() == 2 * n


# Note: For testing `PauliString._expectation_from_measurements`, it makes no
# difference whether the Pauli is X, Y, or Z. This is because we assume
# measurements are obtained by single-qubit basis rotations. So it only matters
# whether the Pauli is I (identity) or X, Y, Z (not identity). For consistency
# we just use Z for not identity below.


@pytest.mark.parametrize("seed", range(5))
@pytest.mark.parametrize("nqubits", [1, 2, 5])
def test_expectation_from_measurements_identity(seed, nqubits):
    """For P = cI, asserts ⟨P⟩ = c."""
    rng = np.random.RandomState(seed)
    coeff = rng.random()
    pauli = PauliString(spec="I", coeff=coeff)

    measurements = rng.randint(low=0, high=1 + 1, size=(100, nqubits)).tolist()
    assert np.isclose(
        pauli._expectation_from_measurements(measurements),
        coeff,
    )


def test_expectation_from_measurements_two_qubits():
    measurements = [[0, 1] * 1_000]

    z0 = PauliString(spec="Z", support=(0,))
    assert np.isclose(
        z0._expectation_from_measurements(measurements),
        1.0,
    )
    zi = PauliString(spec="ZI")
    assert np.isclose(
        zi._expectation_from_measurements(measurements),
        1.0,
    )

    z1 = PauliString(spec="Z", support=(1,))
    assert np.isclose(
        z1._expectation_from_measurements(measurements),
        -1.0,
    )
    iz = PauliString(spec="IZ")
    assert np.isclose(
        iz._expectation_from_measurements(measurements),
        -1.0,
    )

    zz = PauliString(spec="ZZ")
    assert np.isclose(
        zz._expectation_from_measurements(measurements),
        -1.0,
    )<|MERGE_RESOLUTION|>--- conflicted
+++ resolved
@@ -52,8 +52,6 @@
     assert str(pauli) == f"X({support[0]})*Z({support[1]})"
 
 
-<<<<<<< HEAD
-=======
 def test_pauli_eq():
     assert PauliString(spec="Z") == PauliString(spec="Z")
     assert PauliString(spec="X") != PauliString(spec="Z")
@@ -70,7 +68,6 @@
     }
 
 
->>>>>>> 809c0ca5
 def test_matrix():
     assert np.allclose(PauliString(spec="X").matrix(), xmat)
     assert np.allclose(PauliString(spec="Z", coeff=-0.5).matrix(), -0.5 * zmat)
