# Copyright (C) 2020 Unitary Fund
#
# This program is free software: you can redistribute it and/or modify
# it under the terms of the GNU General Public License as published by
# the Free Software Foundation, either version 3 of the License, or
# (at your option) any later version.
#
# This program is distributed in the hope that it will be useful,
# but WITHOUT ANY WARRANTY; without even the implied warranty of
# MERCHANTABILITY or FITNESS FOR A PARTICULAR PURPOSE.  See the
# GNU General Public License for more details.
#
# You should have received a copy of the GNU General Public License
# along with this program.  If not, see <https://www.gnu.org/licenses/>.
"""Functions related to representations with depolarizing noise."""

import copy
from typing import List
from itertools import product
import numpy as np

from cirq import (
    Operation,
    X,
    Y,
    Z,
    Circuit,
    is_measurement,
    DepolarizingChannel,
<<<<<<< HEAD
=======
    kraus,
>>>>>>> c332f3de
)

from mitiq import QPROGRAM
from mitiq.interface.conversions import (
    convert_to_mitiq,
    append_cirq_circuit_to_qprogram,
)
from mitiq.pec.types import OperationRepresentation, NoisyOperation


from mitiq.pec.channels import tensor_product


def represent_operation_with_global_depolarizing_noise(
    ideal_operation: QPROGRAM, noise_level: float
) -> OperationRepresentation:
    r"""As described in [Temme2017]_, this function maps an
    ``ideal_operation`` :math:`\mathcal{U}` into its quasi-probability
    representation, which is a linear combination of noisy implementable
    operations :math:`\sum_\alpha \eta_{\alpha} \mathcal{O}_{\alpha}`.

    This function assumes a depolarizing noise model and, more precicely,
    that the following noisy operations are implementable
    :math:`\mathcal{O}_{\alpha} = \mathcal{D} \circ \mathcal P_\alpha
    \circ \mathcal{U}`, where :math:`\mathcal{U}` is the unitary associated
    to the input ``ideal_operation`` acting on :math:`k` qubits,
    :math:`\mathcal{P}_\alpha` is a Pauli operation and
    :math:`\mathcal{D}(\rho) = (1 - \epsilon) \rho + \epsilon I/2^k` is a
    depolarizing channel (:math:`\epsilon` is a simple function of
    ``noise_level``).

    For a single-qubit ``ideal_operation``, the representation is as
    follows:

    .. math::
         \mathcal{U}_{\beta} = \eta_1 \mathcal{O}_1 + \eta_2 \mathcal{O}_2 +
                               \eta_3 \mathcal{O}_3 + \eta_4 \mathcal{O}_4

    .. math::
        \eta_1 =1 + \frac{3}{4} \frac{\epsilon}{1- \epsilon},
        \qquad \mathcal{O}_1 = \mathcal{D} \circ \mathcal{I} \circ \mathcal{U}

        \eta_2 =- \frac{1}{4}\frac{\epsilon}{1- \epsilon} , \qquad
        \mathcal{O}_2 = \mathcal{D} \circ \mathcal{X} \circ \mathcal{U}

        \eta_3 =- \frac{1}{4}\frac{\epsilon}{1- \epsilon} , \qquad
        \mathcal{O}_3 = \mathcal{D} \circ \mathcal{Y} \circ \mathcal{U}

        \eta_4 =- \frac{1}{4}\frac{\epsilon}{1- \epsilon} , \qquad
        \mathcal{O}_4 = \mathcal{D} \circ \mathcal{Z} \circ \mathcal{U}

    It was proven in [Takagi2020]_ that, under suitable assumptions,
    this representation is optimal (minimum 1-norm).

    Args:
        ideal_operation: The ideal operation (as a QPROGRAM) to represent.
        noise_level: The noise level (as a float) of the depolarizing channel.

    Returns:
        The quasi-probability representation of the ``ideal_operation``.

    .. note::
        This representation is based on the ideal assumption that one
        can append Pauli gates to a noisy operation without introducing
        additional noise. For a backend which violates this assumption,
        it remains a good approximation for small values of ``noise_level``.

    .. note::
        The input ``ideal_operation`` is typically a QPROGRAM with a single
        gate but could also correspond to a sequence of more gates.
        This is possible as long as the unitary associated to the input
        QPROGRAM, followed by a single final depolarizing channel, is
        physically implementable.
    """
    circuit_copy = copy.deepcopy(ideal_operation)
    converted_circ, _ = convert_to_mitiq(circuit_copy)
    post_ops: List[List[Operation]]
    qubits = converted_circ.all_qubits()

    # The single-qubit case: linear combination of 1Q Paulis
    if len(qubits) == 1:
        q = tuple(qubits)[0]

        epsilon = 4 / 3 * noise_level
        alpha_pos = 1 + ((3 / 4) * epsilon / (1 - epsilon))
        alpha_neg = -(1 / 4) * epsilon / (1 - epsilon)

        alphas = [alpha_pos] + 3 * [alpha_neg]
        post_ops = [[]]  # for alpha_pos, we do nothing, rather than I
        post_ops += [[P(q)] for P in [X, Y, Z]]  # 1Q Paulis

    # The two-qubit case: linear combination of 2Q Paulis
    elif len(qubits) == 2:
        q0, q1 = qubits

        epsilon = 16 / 15 * noise_level
        alpha_pos = 1 + ((15 / 16) * epsilon / (1 - epsilon))
        alpha_neg = -(1 / 16) * epsilon / (1 - epsilon)

        alphas = [alpha_pos] + 15 * [alpha_neg]
        post_ops = [[]]  # for alpha_pos, we do nothing, rather than I x I
        post_ops += [[P(q0)] for P in [X, Y, Z]]  # 1Q Paulis for q0
        post_ops += [[P(q1)] for P in [X, Y, Z]]  # 1Q Paulis for q1
        post_ops += [
            [Pi(q0), Pj(q1)] for Pi in [X, Y, Z] for Pj in [X, Y, Z]
        ]  # 2Q Paulis

    else:
        raise ValueError(
            "Can only represent single- and two-qubit gates."
            "Consider pre-compiling your circuit."
        )

    # Basis of implementable operations as circuits

    imp_op_circuits = [
        append_cirq_circuit_to_qprogram(
            ideal_operation,
            Circuit(op),
        )
        for op in post_ops
    ]

    # Build basis expansion.
    expansion = {NoisyOperation(c): a for c, a in zip(imp_op_circuits, alphas)}

    return OperationRepresentation(ideal_operation, expansion)


def represent_operation_with_local_depolarizing_noise(
    ideal_operation: QPROGRAM, noise_level: float
) -> OperationRepresentation:
    r"""As described in [Temme2017]_, this function maps an
    ``ideal_operation`` :math:`\mathcal{U}` into its quasi-probability
    representation, which is a linear combination of noisy implementable
    operations :math:`\sum_\alpha \eta_{\alpha} \mathcal{O}_{\alpha}`.

    This function assumes a (local) single-qubit depolarizing noise model even
    for multi-qubit operations. More precicely, it assumes that the following
    noisy operations are implementable :math:`\mathcal{O}_{\alpha} =
    \mathcal{D}^{\otimes k} \circ \mathcal P_\alpha \circ \mathcal{U}`,
    where :math:`\mathcal{U}` is the unitary associated
    to the input ``ideal_operation`` acting on :math:`k` qubits,
    :math:`\mathcal{P}_\alpha` is a Pauli operation and
    :math:`\mathcal{D}(\rho) = (1 - \epsilon) \rho + \epsilon I/2` is a
    single-qubit depolarizing channel (:math:`\epsilon` is a simple function
    of ``noise_level``).

    More information about the quasi-probability representation for a
    depolarizing noise channel can be found in:
    :func:`represent_operation_with_global_depolarizing_noise`.

    Args:
        ideal_operation: The ideal operation (as a QPROGRAM) to represent.
        noise_level: The noise level of each depolarizing channel.

    Returns:
        The quasi-probability representation of the ``ideal_operation``.

    .. note::
        The input ``ideal_operation`` is typically a QPROGRAM with a single
        gate but could also correspond to a sequence of more gates.
        This is possible as long as the unitary associated to the input
        QPROGRAM, followed by a single final depolarizing channel, is
        physically implementable.

    .. [Temme2017] : Kristan Temme, Sergey Bravyi, Jay M. Gambetta,
        "Error mitigation for short-depth quantum circuits,"
        *Phys. Rev. Lett.* **119**, 180509 (2017),
        (https://arxiv.org/abs/1612.02058).
    """
    circuit_copy = copy.deepcopy(ideal_operation)
    converted_circ, _ = convert_to_mitiq(circuit_copy)

    qubits = converted_circ.all_qubits()

    if len(qubits) == 1:
        return represent_operation_with_global_depolarizing_noise(
            ideal_operation,
            noise_level,
        )

    # The two-qubit case: tensor product of two depolarizing channels.
    elif len(qubits) == 2:
        q0, q1 = qubits

        # Single-qubit representation coefficients.
        epsilon = noise_level * 4 / 3
        c_neg = -(1 / 4) * epsilon / (1 - epsilon)
        c_pos = 1 - 3 * c_neg

        imp_op_circuits = []
        alphas = []

        # The zero-pauli term in the linear combination
        imp_op_circuits.append(converted_circ)
        alphas.append(c_pos * c_pos)

        # The single-pauli terms in the linear combination
        for qubit in qubits:
            for pauli in [X, Y, Z]:
                imp_op_circuits.append(
                    append_cirq_circuit_to_qprogram(
                        ideal_operation, Circuit(pauli(qubit))
                    )
                )
                alphas.append(c_neg * c_pos)

        # The two-pauli terms in the linear combination
        for pauli_0, pauli_1 in product([X, Y, Z], repeat=2):
            imp_op_circuits.append(
                append_cirq_circuit_to_qprogram(
                    ideal_operation,
                    Circuit(pauli_0(q0), pauli_1(q1)),
                )
            )
            alphas.append(c_neg * c_neg)

    else:
        raise ValueError(
            "Can only represent single- and two-qubit gates."
            "Consider pre-compiling your circuit."
        )

    # Build basis expansion.
    expansion = {NoisyOperation(c): a for c, a in zip(imp_op_circuits, alphas)}

    return OperationRepresentation(ideal_operation, expansion)


def represent_operations_in_circuit_with_global_depolarizing_noise(
    ideal_circuit: QPROGRAM, noise_level: float
) -> List[OperationRepresentation]:
    """Iterates over all unique operations of the input ``ideal_circuit`` and,
    for each of them, generates the corresponding quasi-probability
    representation (linear combination of implementable noisy operations).

    This function assumes that the same depolarizing noise channel of strength
    ``noise_level`` affects each implemented operation.

    This function internally calls
    :func:`represent_operation_with_global_depolarizing_noise` (more details
    about the quasi-probability representation can be found in its docstring).

    Args:
        ideal_circuit: The ideal circuit, whose ideal operations should be
            represented.
        noise_level: The (gate-independent) depolarizing noise level.

    Returns:
        The list of quasi-probability representations associated to
        the operations of the input ``ideal_circuit``.

    .. note::
        Measurement gates are ignored (not represented).

    .. note::
        The returned representations are always defined in terms of
        Cirq circuits, even if the input is not a ``cirq.Circuit``.
    """

    circ, _ = convert_to_mitiq(ideal_circuit)

    representations = []
    for op in set(circ.all_operations()):
        if is_measurement(op):
            continue
        representations.append(
            represent_operation_with_global_depolarizing_noise(
                Circuit(op),
                noise_level,
            )
        )
    return representations


def represent_operations_in_circuit_with_local_depolarizing_noise(
    ideal_circuit: QPROGRAM, noise_level: float
) -> List[OperationRepresentation]:
    """Iterates over all unique operations of the input ``ideal_circuit`` and,
    for each of them, generates the corresponding quasi-probability
    representation (linear combination of implementable noisy operations).

    This function assumes that the tensor product of ``k`` single-qubit
    depolarizing channels affects each implemented operation, where
    ``k`` is the number of qubits associated to the operation.

    This function internally calls
    :func:`represent_operation_with_local_depolarizing_noise` (more details
    about the quasi-probability representation can be found in its docstring).

    Args:
        ideal_circuit: The ideal circuit, whose ideal operations should be
            represented.
        noise_level: The (gate-independent) depolarizing noise level.

    Returns:
        The list of quasi-probability representations associated to
        the operations of the input ``ideal_circuit``.

    .. note::
        Measurement gates are ignored (not represented).

    .. note::
        The returned representations are always defined in terms of
        Cirq circuits, even if the input is not a ``cirq.Circuit``.
    """
    circ, _ = convert_to_mitiq(ideal_circuit)

    representations = []
    for op in set(circ.all_operations()):
        if is_measurement(op):
            continue
        representations.append(
            represent_operation_with_local_depolarizing_noise(
                Circuit(op),
                noise_level,
            )
        )
    return representations


def global_depolarizing_kraus(
    noise_level: float,
    num_qubits: int,
) -> List[np.ndarray]:
    """Returns the kraus operators of a global depolarizing channel at a
    given noise level.
    """
    noisy_op = DepolarizingChannel(noise_level, num_qubits)
    return list(kraus(noisy_op))


def local_depolarizing_kraus(
    noise_level: float,
    num_qubits: int,
) -> List[np.ndarray]:
    """Returns the kraus operators of the tensor product of local
    depolarizing channels acting on each qubit.
    """
    local_kraus = global_depolarizing_kraus(noise_level, num_qubits=1)
    return [
        tensor_product(*kraus_string)
        for kraus_string in product(local_kraus, repeat=num_qubits)
    ]<|MERGE_RESOLUTION|>--- conflicted
+++ resolved
@@ -27,10 +27,7 @@
     Circuit,
     is_measurement,
     DepolarizingChannel,
-<<<<<<< HEAD
-=======
     kraus,
->>>>>>> c332f3de
 )
 
 from mitiq import QPROGRAM
