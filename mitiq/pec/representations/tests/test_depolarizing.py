--- conflicted
+++ resolved
@@ -170,9 +170,7 @@
     q0, q1, q2 = LineQubit.range(3)
     with pytest.raises(ValueError):
         represent_operation_with_local_depolarizing_noise(
-<<<<<<< HEAD
-            Circuit(CCNOT(q0, q1, q2)),
-            0.05,
+            Circuit(CCNOT(q0, q1, q2)), 0.05,
         )
 
 
@@ -252,8 +250,4 @@
             assert found
 
     # Number of unique gates excluding measurement gates
-    assert len(reps) == 1
-=======
-            Circuit(CCNOT(q0, q1, q2)), 0.05,
-        )
->>>>>>> 69c588b0
+    assert len(reps) == 1