--- conflicted
+++ resolved
@@ -16,7 +16,7 @@
 """Types used in probabilistic error cancellation."""
 from copy import deepcopy
 from itertools import product
-from typing import Any, Dict, List, Optional, Sequence, Set, Tuple, Union, cast
+from typing import Any, List, Optional, Sequence, Set, Tuple, Union, cast
 
 import numpy as np
 
@@ -200,11 +200,7 @@
 
     @staticmethod
     def from_noise_model(
-<<<<<<< HEAD
-        circuit: cirq.CIRCUIT_LIKE, noise_model
-=======
-        ideal: cirq.CIRCUIT_LIKE, noise_model: Any
->>>>>>> 9a9433e5
+        circuit: cirq.CIRCUIT_LIKE, noise_model: Any
     ) -> "NoisyOperation":
         raise NotImplementedError
 
@@ -255,7 +251,7 @@
                 of the noisy operation.
         """
         try:
-            qubits = list(iter(cast(Sequence[cirq.Qid],qubits)))
+            qubits = list(iter(cast(Sequence[cirq.Qid], qubits)))
         except TypeError:
             qubits = [cast(cirq.Qid, qubits)]
 
@@ -297,13 +293,8 @@
             raise NotImplementedError
 
         return NoisyOperation(
-<<<<<<< HEAD
             self._circuit + other._circuit,
             self._channel_matrix @ other._channel_matrix,
-=======
-            self._ideal + other._ideal,
-            self._real @ other._real  # type: ignore
->>>>>>> 9a9433e5
         )
 
     def __str__(self) -> str:
@@ -392,11 +383,7 @@
             sequences.append(this_sequence)
         return sequences
 
-<<<<<<< HEAD
     def represent(self, circuit: QPROGRAM):
-=======
-    def represent(self, ideal: QPROGRAM) -> None:
->>>>>>> 9a9433e5
         raise NotImplementedError
 
     def __len__(self) -> int:
