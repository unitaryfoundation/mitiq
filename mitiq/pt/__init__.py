# Copyright (C) Unitary Fund
#
# This source code is licensed under the GPL license (v3) found in the
# LICENSE file in the root directory of this source tree.

from mitiq.pt.pt import (
<<<<<<< HEAD
    execute_with_pt,
=======
    pauli_twirl_circuit,
>>>>>>> 7980385d
    twirl_CNOT_gates,
    twirl_CZ_gates,
)<|MERGE_RESOLUTION|>--- conflicted
+++ resolved
@@ -4,11 +4,7 @@
 # LICENSE file in the root directory of this source tree.
 
 from mitiq.pt.pt import (
-<<<<<<< HEAD
-    execute_with_pt,
-=======
     pauli_twirl_circuit,
->>>>>>> 7980385d
     twirl_CNOT_gates,
     twirl_CZ_gates,
 )