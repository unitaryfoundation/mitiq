# Copyright (C) 2021 Unitary Fund
#
# This program is free software: you can redistribute it and/or modify
# it under the terms of the GNU General Public License as published by
# the Free Software Foundation, either version 3 of the License, or
# (at your option) any later version.
#
# This program is distributed in the hope that it will be useful,
# but WITHOUT ANY WARRANTY; without even the implied warranty of
# MERCHANTABILITY or FITNESS FOR A PARTICULAR PURPOSE.  See the
# GNU General Public License for more details.
#
# You should have received a copy of the GNU General Public License
# along with this program.  If not, see <https://www.gnu.org/licenses/>.

"""Readout Confusion Inversion."""

from typing import Callable, Union, List, Sequence, cast
from types import MethodType
from copy import deepcopy
from functools import wraps
import numpy as np
import numpy.typing as npt

from mitiq import QPROGRAM, MeasurementResult
from mitiq.executor.executor import Executor
from mitiq.observable.observable import Observable
from mitiq.rem.inverse_confusion_matrix import mitigate_measurements


def execute_with_rem(
    circuit: QPROGRAM,
    executor: Union[Executor, Callable[[QPROGRAM], MeasurementResult]],
    observable: Observable,
    *,
    inverse_confusion_matrix: npt.NDArray[np.float64],
) -> float:
    """Returns the readout error mitigated expectation value utilizing an
    inverse confusion matrix.

    Args:
        executor: A Mitiq executor that executes a circuit and returns the
            unmitigated ``MeasurementResult``.
        observable: Observable to compute the expectation value of (required).
        inverse_confusion_matrix: The inverse confusion matrix to apply to the
            probability vector estimated with noisy measurement results.

    Returns:
        The expectation value estimated with REM.
    """
    if not isinstance(executor, Executor):
<<<<<<< HEAD
        executor_obj = Executor(executor)
=======
        executor = Executor(executor)

    result = executor.run([circuit])
    noisy_result = result[0]
    if not isinstance(noisy_result, MeasurementResult):
        raise TypeError("Results are not of type MeasurementResult.")
>>>>>>> e92726c6

    executor_with_rem = mitigate_executor(
        executor_obj, inverse_confusion_matrix=inverse_confusion_matrix
    )

    # Since the input is an Executor the output is an Executor
    executor_with_rem = cast(Executor, executor_with_rem)

    return executor_with_rem.evaluate(circuit, observable)[0]


def mitigate_executor(
    executor: Union[Executor, Callable[[QPROGRAM], MeasurementResult]],
    *,
    inverse_confusion_matrix: npt.NDArray[np.float64],
) -> Union[Executor, Callable[[QPROGRAM], MeasurementResult]]:
    """Returns a modified version of the input 'executor' which is
    error-mitigated with readout confusion inversion (RCI).
    The type of the output executor will be equal to the type of
    the input executor: an :class:`.Executor` object or a Python callable.

    Args:
        executor: A Mitiq executor that executes a circuit and returns the
            unmitigated ``MeasurementResult``.
        inverse_confusion_matrix: The inverse confusion matrix to apply to the
            probability vector estimated with noisy measurement results.

    Returns:
        The error-mitigated version of the input executor.
    """
    # We always mitigate an Executor object but, to preserve the input type,
    # we eventually return a callable if the input executor is a callable.
    if not isinstance(executor, Executor):
        executor_obj = Executor(executor)
    else:
        executor_obj = deepcopy(executor)

    def post_run(
        self: MeasurementResult,
        results: Sequence[MeasurementResult],
    ) -> Sequence[MeasurementResult]:
        return [
            mitigate_measurements(res, inverse_confusion_matrix)
            for res in results
        ]

    setattr(executor_obj, "_post_run", MethodType(post_run, executor_obj))

    if isinstance(executor, Executor):
        new_executor = executor_obj

    elif not executor_obj.can_batch:

        @wraps(executor)
        def new_executor(circuit: QPROGRAM) -> MeasurementResult:
            result = cast(MeasurementResult, executor_obj._run([circuit])[0])
            return result

    elif executor_obj.can_batch:

        @wraps(executor)
        def new_executor(
            circuits: List[QPROGRAM],
        ) -> Sequence[MeasurementResult]:
            results = executor_obj._run(circuits)
            return cast(Sequence[MeasurementResult], results)

    return new_executor


def rem_decorator(
    *,
    inverse_confusion_matrix: npt.NDArray[np.float64],
) -> Callable[
    [Callable[[QPROGRAM], MeasurementResult]],
    Callable[[QPROGRAM], MeasurementResult],
]:
    """Decorator which adds an error-mitigation layer based on readout
    confusion inversion (RCI) to an executor function, i.e., a function
    which executes a quantum circuit with an arbitrary backend and returns
    a ``MeasurementResult``.

    Args:
        inverse_confusion_matrix: The inverse confusion matrix to apply to the
            probability vector estimated with noisy measurement results
            (required).

    Returns:
        The error-mitigating decorator to be applied to an executor function.
    """
    # NOTE: most decorators check for whether the decorator has been used
    #   without parenthesis, but that is not possible with this decorator
    #   since arguments are required.

    def decorator(
        executor: Callable[[QPROGRAM], MeasurementResult]
    ) -> Callable[[QPROGRAM], MeasurementResult]:
        mitigated_executor = mitigate_executor(
            executor,
            inverse_confusion_matrix=inverse_confusion_matrix,
        )
        return cast(
            Callable[[QPROGRAM], MeasurementResult],
            mitigated_executor,
        )

    return decorator<|MERGE_RESOLUTION|>--- conflicted
+++ resolved
@@ -49,21 +49,11 @@
         The expectation value estimated with REM.
     """
     if not isinstance(executor, Executor):
-<<<<<<< HEAD
         executor_obj = Executor(executor)
-=======
-        executor = Executor(executor)
-
-    result = executor.run([circuit])
-    noisy_result = result[0]
-    if not isinstance(noisy_result, MeasurementResult):
-        raise TypeError("Results are not of type MeasurementResult.")
->>>>>>> e92726c6
 
     executor_with_rem = mitigate_executor(
         executor_obj, inverse_confusion_matrix=inverse_confusion_matrix
     )
-
     # Since the input is an Executor the output is an Executor
     executor_with_rem = cast(Executor, executor_with_rem)
 
@@ -114,7 +104,7 @@
 
         @wraps(executor)
         def new_executor(circuit: QPROGRAM) -> MeasurementResult:
-            result = cast(MeasurementResult, executor_obj._run([circuit])[0])
+            result = cast(MeasurementResult, executor_obj.run([circuit])[0])
             return result
 
     elif executor_obj.can_batch:
@@ -123,7 +113,7 @@
         def new_executor(
             circuits: List[QPROGRAM],
         ) -> Sequence[MeasurementResult]:
-            results = executor_obj._run(circuits)
+            results = executor_obj.run(circuits)
             return cast(Sequence[MeasurementResult], results)
 
     return new_executor
