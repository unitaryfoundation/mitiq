from typing import List
import cirq
import numpy as np

# generate N random Pauli strings for given number of qubits


def generate_random_pauli_strings(
    num_qubits: int, num_strings: int
) -> List[str]:
    """Generate a list of random Pauli strings.

    Args:
        num_qubits: The number of qubits in the Pauli strings.
        num_strings: The number of Pauli strings to generate.

    Returns:
        A list of number of `num_strings` random Pauli strings
          of length `num_qubits`.
    """

    # Sample random Pauli operators uniformly from X, Y, Z
    unitary_ensemble = ["X", "Y", "Z"]
    paulis = np.random.choice(unitary_ensemble, (num_strings, num_qubits))
    return ["".join(pauli) for pauli in paulis]


# attach random rotate gates to N copies of the circuit
def get_rotated_circuits(
    circuit: cirq.Circuit, pauli_strings: List[str]
) -> List[cirq.Circuit]:
    """Returns a list of circuits that are identical to the given circuit,
        except that each one has a different Pauli gate applied to each qubit,
        followed by a measurement.

    Args:
        circuit: The circuit to measure.
        pauli_strings: The Pauli strings to apply to each qubit, in order,
            before measuring.

    Returns:
<<<<<<< HEAD
        A list of circuits with rotation gates attached, one for each Pauli string.
=======
        A list of circuits with rotation gates attached, one for each Pauli
            string.
>>>>>>> 8391410b
    """
    qubits = list(circuit.all_qubits())
    num_qubits = len(qubits)
    rotated_circuits = []
    for pauli_string in pauli_strings:
        assert len(pauli_string) == num_qubits, (
            f"Pauli string must be same length as number of qubits,"
            f" got {len(pauli_string)} and {num_qubits}"
        )
        rotated_circuit = circuit.copy()
        for i, pauli in enumerate(pauli_string):
            qubit = qubits[i]
            if pauli == "X":
                rotated_circuit.append(cirq.H(qubit))
            elif pauli == "Y":
                rotated_circuit.append(cirq.S(qubit) ** -1)
                rotated_circuit.append(cirq.H(qubit))
            else:
                assert (
                    pauli == "Z" or pauli == "I"
                ), f"Pauli must be X, Y, Z or I. Got {pauli} instead."
            if pauli != "I":
                rotated_circuit.append(cirq.measure(qubit))
        rotated_circuits.append(rotated_circuit)
    return rotated_circuits<|MERGE_RESOLUTION|>--- conflicted
+++ resolved
@@ -39,12 +39,8 @@
             before measuring.
 
     Returns:
-<<<<<<< HEAD
-        A list of circuits with rotation gates attached, one for each Pauli string.
-=======
         A list of circuits with rotation gates attached, one for each Pauli
             string.
->>>>>>> 8391410b
     """
     qubits = list(circuit.all_qubits())
     num_qubits = len(qubits)
