# Copyright (C) Unitary Fund
# Portions of this code have been adapted from PennyLane's tutorial
# on Classical Shadows.
# Original authors: PennyLane developers: Brian Doolittle, Roeland Wiersema
# Tutorial link: https://pennylane.ai/qml/demos/tutorial_classical_shadows
#
# This source code is licensed under the GPL license (v3) found in the
# LICENSE file in the root directory of this source tree.

"""Defines utility functions for classical shadows protocol."""
from typing import Tuple, List, Any

import numpy as np
from scipy.linalg import sqrtm
from numpy.typing import NDArray
import cirq
from scipy.linalg import sqrtm
import mitiq

from itertools import product

PAULIS = [
    cirq.I._unitary_(),
    cirq.X._unitary_(),
    cirq.Y._unitary_(),
    cirq.Z._unitary_(),
]


def kronecker_product(matrices: List[NDArray[Any]]) -> NDArray[Any]:
    """
    Returns the Kronecker product of a list of matrices.
    """
    result = matrices[0]
    for matrix in matrices[1:]:
        result = np.kron(result, matrix)
    return result


def operator_ptm_vector_rep(obs: NDArray[Any]) -> NDArray[Any]:
    r"""
    Returns the PTM vector representation
    :math:`|o\rangle\!\rangle\in \mathcal{H}_{4^n}`
    of an operator :math:`o\in \mathcal{L}(\mathcal{H}_{2^n})`.
    """
    # vector i-th entry is math:`d^{-1/2}Tr(oP_i)`
    # where P_i is the i-th Pauli matrix
    assert (
        len(obs.shape) == 2 and obs.shape[0] == obs.shape[1]
    ), "Input must be a square matrix"
    num_qubits = int(np.log2(obs.shape[0]))
    obs_vec = []
    for pauli_combination in product(PAULIS, repeat=num_qubits):
        kron_product = kronecker_product(pauli_combination)
        obs_vec.append(
            np.trace(obs @ kron_product) * np.sqrt(1 / 2**num_qubits)
        )
    return np.array(obs_vec)


def eigenvalues_to_bitstring(values: List[int]) -> str:
    """Converts eigenvalues to bitstring. e.g., [-1,1,1] -> '100'"""
    return "".join(["1" if v == -1 else "0" for v in values])


def bitstring_to_eigenvalues(bitstring: str) -> List[int]:
    """Converts bitstring to eigenvalues. e.g., '100' -> [-1,1,1]"""
    return [1 if b == "0" else -1 for b in bitstring]


def create_string(n: int, loc_list: List[int]) -> str:
    """
    This function returns a string of length n with 1s at the locations
    specified by loc_list and 0s elsewhere.
    """
    loc_set = set(loc_list)  # Convert list to set for efficient lookups
    return "".join(map(lambda i: "1" if i in loc_set else "0", range(n)))


def n_measurements_tomography_bound(epsilon: float, num_qubits: int) -> int:
    """
    This function returns the minimum number of classical shadows required
    for state reconstruction for achieving the desired accuracy.

    Args:
        epsilon: The error on the estimator.
        num_qubits: The number of qubits in the system.

    Returns:
        An integer that gives the number of snapshots required to satisfy the
        shadow bound.
    """
    return int(34 * (4**num_qubits) * epsilon ** (-2))


def local_clifford_shadow_norm(obs: mitiq.PauliString) -> float:
    """
    Calculate shadow norm of an operator with random unitary sampled from local
    Clifford group.
    Args:
        opt: a self-adjoint operator.
    Returns:
        Shadow norm when unitary ensemble is local Clifford group.
    """
    opt = obs.matrix()
    norm = (
        np.linalg.norm(
            opt - np.trace(opt) / 2 ** int(np.log2(opt.shape[0])),
            ord=np.inf,
        )
        ** 2
    )
    return float(norm)


def n_measurements_opts_expectation_bound(
    error: float,
    observables: List[mitiq.PauliString],
    failure_rate: float,
) -> Tuple[int, int]:
    """
    This function returns the minimum number of classical shadows required and
    the number of groups "k" into which we need to split the shadows for
    achieving the desired accuracy and failure rate in operator expectation
    value estimation.

    Args:
        error: The error on the estimator.
        observables: List of mitiq.PauliString corresponding to the
            observables we intend to measure.
        failure_rate: Rate of failure for the bound to hold.

    Returns:
        Integers quantifying the number of snapshots required to satisfy
        the shadow bound and the chunk size required to attain the specified
        failure rate.
    """
    M = len(observables)
    K = 2 * np.log(2 * M / failure_rate)

    N = (
        34
        * max(local_clifford_shadow_norm(o) for o in observables)
        / error**2
    )
    return int(np.ceil(N * K)), int(K)


<<<<<<< HEAD
# def fidelity(
#     sigma: NDArray[np.complex64],
#     rho: NDArray[np.complex64],
# ) -> float:
#     """
#     fidelity is a measure of the "closeness" of two quantum states.
#     It expresses the probability that one state will pass a test to
#     identify as the other. 
#     Args:
#         sigma: Quantum state.
#         rho: Quantum state

#     Returns:
#         Scalar corresponding to the fidelity.
#     """
#     if sigma.ndim ==1 and rho.ndim == 1:
#         val = np.abs(np.dot(sigma.conj(), rho))**2.0
#     elif sigma.ndim == 1 and rho.ndim == 2:
#         val = np.abs(sigma.conj().T @ rho @ sigma)
#     elif sigma.ndim == 2 and rho.ndim == 1:
#         val = np.abs(rho.conj().T @ sigma @ rho)
#     elif sigma.ndim == 2 and rho.ndim == 2:
#         val = np.abs(np.trace(sqrtm(sigma) @ rho @ sqrtm(sigma)))
#     else:
#         raise ValueError("Invalid input dimensions")
#     return float(val)
=======
def fidelity(
    sigma: NDArray[np.complex64],
    rho: NDArray[np.complex64],
) -> float:
    """
    fidelity is a measure of the "closeness" of two quantum states.
    It expresses the probability that one state will pass a test to
    identify as the other.
    Args:
        sigma: Quantum state.
        rho: Quantum state

    Returns:
        Scalar corresponding to the fidelity.
    """
    if sigma.ndim == 1 and rho.ndim == 1:
        val = np.abs(np.dot(sigma.conj(), rho)) ** 2.0
    elif sigma.ndim == 1 and rho.ndim == 2:
        val = np.abs(sigma.conj().T @ rho @ sigma)
    elif sigma.ndim == 2 and rho.ndim == 1:
        val = np.abs(rho.conj().T @ sigma @ rho)
    elif sigma.ndim == 2 and rho.ndim == 2:
        val = np.abs(np.trace(sqrtm(sigma) @ rho @ sqrtm(sigma)))
    else:
        raise ValueError("Invalid input dimensions")
    return float(val)
>>>>>>> 6717821e
<|MERGE_RESOLUTION|>--- conflicted
+++ resolved
@@ -11,7 +11,6 @@
 from typing import Tuple, List, Any
 
 import numpy as np
-from scipy.linalg import sqrtm
 from numpy.typing import NDArray
 import cirq
 from scipy.linalg import sqrtm
@@ -146,34 +145,6 @@
     return int(np.ceil(N * K)), int(K)
 
 
-<<<<<<< HEAD
-# def fidelity(
-#     sigma: NDArray[np.complex64],
-#     rho: NDArray[np.complex64],
-# ) -> float:
-#     """
-#     fidelity is a measure of the "closeness" of two quantum states.
-#     It expresses the probability that one state will pass a test to
-#     identify as the other. 
-#     Args:
-#         sigma: Quantum state.
-#         rho: Quantum state
-
-#     Returns:
-#         Scalar corresponding to the fidelity.
-#     """
-#     if sigma.ndim ==1 and rho.ndim == 1:
-#         val = np.abs(np.dot(sigma.conj(), rho))**2.0
-#     elif sigma.ndim == 1 and rho.ndim == 2:
-#         val = np.abs(sigma.conj().T @ rho @ sigma)
-#     elif sigma.ndim == 2 and rho.ndim == 1:
-#         val = np.abs(rho.conj().T @ sigma @ rho)
-#     elif sigma.ndim == 2 and rho.ndim == 2:
-#         val = np.abs(np.trace(sqrtm(sigma) @ rho @ sqrtm(sigma)))
-#     else:
-#         raise ValueError("Invalid input dimensions")
-#     return float(val)
-=======
 def fidelity(
     sigma: NDArray[np.complex64],
     rho: NDArray[np.complex64],
@@ -199,5 +170,4 @@
         val = np.abs(np.trace(sqrtm(sigma) @ rho @ sqrtm(sigma)))
     else:
         raise ValueError("Invalid input dimensions")
-    return float(val)
->>>>>>> 6717821e
+    return float(val)