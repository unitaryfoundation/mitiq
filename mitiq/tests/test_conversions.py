# Copyright (C) Unitary Fund
#
# This source code is licensed under the GPL license (v3) found in the
# LICENSE file in the root directory of this source tree.

"""Tests for circuit conversions."""

import cirq
import numpy as np
import pennylane as qml
import pytest
import qiskit
from braket.circuits import Circuit as BKCircuit
from braket.circuits import Instruction
from braket.circuits import gates as braket_gates
from pyquil import Program, gates

from mitiq import SUPPORTED_PROGRAM_TYPES
from mitiq.interface import (
    UnsupportedCircuitError,
    accept_any_qprogram_as_input,
    atomic_one_to_many_converter,
<<<<<<< HEAD
    accept_qprogram_and_validate,
    register_mitiq_converter,
    UnsupportedCircuitError,
=======
    convert_from_mitiq,
    convert_to_mitiq,
    noise_scaling_converter,
    register_mitiq_converters,
>>>>>>> 891684b2
)
from mitiq.interface.mitiq_qiskit import from_qasm, to_qasm
from mitiq.utils import _equal

QASMType = str

# Cirq Bell circuit.
cirq_qreg = cirq.LineQubit.range(2)
cirq_circuit = cirq.Circuit(
    cirq.ops.H.on(cirq_qreg[0]), cirq.ops.CNOT.on(*cirq_qreg)
)

# Qiskit Bell circuit.
qiskit_qreg = qiskit.QuantumRegister(2)
qiskit_circuit = qiskit.QuantumCircuit(qiskit_qreg)
qiskit_circuit.h(qiskit_qreg[0])
qiskit_circuit.cnot(*qiskit_qreg)
qasm_str = qiskit_circuit.qasm()


# pyQuil Bell circuit.
pyquil_circuit = Program(gates.H(0), gates.CNOT(0, 1))

# Braket Bell circuit.
braket_circuit = BKCircuit(
    [
        Instruction(braket_gates.H(), 0),
        Instruction(braket_gates.CNot(), [0, 1]),
    ]
)

circuit_types = {
    "cirq": cirq.Circuit,
    "qiskit": qiskit.QuantumCircuit,
    "pyquil": Program,
    "braket": BKCircuit,
    "pennylane": qml.tape.QuantumTape,
}


@accept_qprogram_and_validate
def scaling_function(circ: cirq.Circuit, *args, **kwargs) -> cirq.Circuit:
    return circ


@accept_any_qprogram_as_input
def get_wavefunction(circ: cirq.Circuit) -> np.ndarray:
    return circ.final_state_vector()


@atomic_one_to_many_converter
def returns_several_circuits(circ: cirq.Circuit, *args, **kwargs):
    return [circ] * 5


@pytest.mark.parametrize(
    "circuit", (qiskit_circuit, pyquil_circuit, braket_circuit)
)
def test_to_mitiq(circuit):
    converted_circuit, input_type = convert_to_mitiq(circuit)
    assert _equal(converted_circuit, cirq_circuit)
    assert input_type in circuit.__module__


def test_register_from_to_mitiq():
    class CircuitStr(str):
        __module__ = "qasm"

    qasm_circuit = CircuitStr(qasm_str)

    register_mitiq_converters(
        qasm_circuit.__module__,
        convert_to_function=to_qasm,
        convert_from_function=from_qasm,
    )
    converted_circuit = convert_from_mitiq(cirq_circuit, "qasm")
    converted_qasm = CircuitStr(converted_circuit)
    circuit, input_type = convert_to_mitiq(converted_qasm)
    assert _equal(circuit, cirq_circuit)
    assert input_type == qasm_circuit.__module__


@pytest.mark.parametrize("item", ("circuit", 1, None))
def test_to_mitiq_bad_types(item):
    with pytest.raises(
        UnsupportedCircuitError,
        match="Could not determine the package of the input circuit.",
    ):
        convert_to_mitiq(item)


@pytest.mark.parametrize("to_type", SUPPORTED_PROGRAM_TYPES.keys())
def test_from_mitiq(to_type):
    converted_circuit = convert_from_mitiq(cirq_circuit, to_type)
    circuit, input_type = convert_to_mitiq(converted_circuit)
    assert _equal(circuit, cirq_circuit)
    assert input_type == to_type


def test_unsupported_circuit_error():
    class CircuitStr(str):
        __module__ = "qasm"

    mock_circuit = CircuitStr("mock")

    with pytest.raises(
        UnsupportedCircuitError,
        match="Conversion to circuit type unsupported_circuit_type",
    ):
        convert_from_mitiq(mock_circuit, "unsupported_circuit_type")


@pytest.mark.parametrize(
    "circuit_and_expected",
    [
        (cirq.Circuit(cirq.X.on(cirq.LineQubit(0))), np.array([0, 1])),
        (cirq_circuit, np.array([1, 0, 0, 1]) / np.sqrt(2)),
    ],
)
@pytest.mark.parametrize("to_type", SUPPORTED_PROGRAM_TYPES.keys())
def test_accept_any_qprogram_as_input(circuit_and_expected, to_type):
    circuit, expected = circuit_and_expected
    wavefunction = get_wavefunction(convert_from_mitiq(circuit, to_type))
    assert np.allclose(wavefunction, expected)


@pytest.mark.parametrize(
    "circuit_and_type",
    (
        (qiskit_circuit, "qiskit"),
        (pyquil_circuit, "pyquil"),
        (braket_circuit, "braket"),
    ),
)
def test_converter(circuit_and_type):
    circuit, input_type = circuit_and_type

    # Return the input type
    scaled = scaling_function(circuit)
    assert isinstance(scaled, circuit_types[input_type])

    # Return a Cirq Circuit
    cirq_scaled = scaling_function(circuit, return_mitiq=True)
    assert isinstance(cirq_scaled, cirq.Circuit)
    assert _equal(cirq_scaled, cirq_circuit)


@pytest.mark.parametrize("nbits", [1, 10])
@pytest.mark.parametrize("measure", [True, False])
def test_converter_keeps_register_structure_qiskit(nbits, measure):
    qreg = qiskit.QuantumRegister(nbits)
    creg = qiskit.ClassicalRegister(nbits)
    circ = qiskit.QuantumCircuit(qreg, creg)
    circ.h(qreg)

    if measure:
        circ.measure(qreg, creg)

    scaled = scaling_function(circ)

    assert scaled.qregs == circ.qregs
    assert scaled.cregs == circ.cregs
    assert scaled == circ


@pytest.mark.parametrize("to_type", SUPPORTED_PROGRAM_TYPES.keys())
def test_atomic_one_to_many_converter(to_type):
    circuit = convert_from_mitiq(cirq_circuit, to_type)
    circuits = returns_several_circuits(circuit)
    for circuit in circuits:
        assert isinstance(circuit, circuit_types[to_type])

    circuits = returns_several_circuits(circuit, return_mitiq=True)
    for circuit in circuits:
        assert isinstance(circuit, cirq.Circuit)


def test_noise_scaling_converter_with_qiskit_idle_qubits_and_barriers():
    """Idle qubits must be preserved even if the input has barriers.
    Test input:
         ┌───┐ ░
    q_0: ┤ X ├─░─
         └───┘ ░
    q_1: ──────░─
         ┌───┐ ░
    q_2: ┤ X ├─░─
         └───┘ ░
    q_3: ────────
    Expected output:
         ┌───┐
    q_0: ┤ X ├
         └───┘
    q_1: ─────
         ┌───┐
    q_2: ┤ X ├
         └───┘
    q_3: ─────
    """
    test_circuit_qiskit = qiskit.QuantumCircuit(4)
    test_circuit_qiskit.x(0)
    test_circuit_qiskit.x(2)
    test_circuit_qiskit.barrier(0, 1, 2)
    test_copy = test_circuit_qiskit.copy()

    scaled = scaling_function(test_circuit_qiskit)
    # Mitiq is expected to remove qiskit barriers
    expected = qiskit.QuantumCircuit(4)
    expected.x(0)
    expected.x(2)
    assert scaled == expected
    # Mitiq should not mutate the input circuit
    assert test_circuit_qiskit == test_copy<|MERGE_RESOLUTION|>--- conflicted
+++ resolved
@@ -19,17 +19,11 @@
 from mitiq.interface import (
     UnsupportedCircuitError,
     accept_any_qprogram_as_input,
+    accept_qprogram_and_validate,
     atomic_one_to_many_converter,
-<<<<<<< HEAD
-    accept_qprogram_and_validate,
-    register_mitiq_converter,
-    UnsupportedCircuitError,
-=======
     convert_from_mitiq,
     convert_to_mitiq,
-    noise_scaling_converter,
     register_mitiq_converters,
->>>>>>> 891684b2
 )
 from mitiq.interface.mitiq_qiskit import from_qasm, to_qasm
 from mitiq.utils import _equal
