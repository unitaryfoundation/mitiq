--- conflicted
+++ resolved
@@ -19,9 +19,6 @@
 
 import numpy as np
 import cirq
-<<<<<<< HEAD
-from cirq import LineQubit, Circuit, X, Y, Z, H, CNOT, S, T, MeasurementGate, ZPowGate
-=======
 from cirq import (
     LineQubit,
     Circuit,
@@ -33,8 +30,8 @@
     S,
     T,
     MeasurementGate,
+    ZPowGate
 )
->>>>>>> e96e8a1c
 
 from mitiq.utils import (
     _are_close_dict,
