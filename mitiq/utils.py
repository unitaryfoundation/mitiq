--- conflicted
+++ resolved
@@ -2,13 +2,9 @@
 
 from copy import deepcopy
 
-<<<<<<< HEAD
-from cirq import Circuit, CircuitDag, Gate, Moment
-=======
 import numpy as np
 
-from cirq import Circuit, CircuitDag
->>>>>>> 00476b9b
+from cirq import Circuit, CircuitDag, Gate, Moment
 from cirq.ops.measurement_gate import MeasurementGate
 
 
