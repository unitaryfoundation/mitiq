--- conflicted
+++ resolved
@@ -3,13 +3,9 @@
 import pytest
 
 from mitiq.vd.vd_utils import (
-<<<<<<< HEAD
-    _apply_diagonalizing_gate,
-=======
     _apply_cyclic_system_permutation,
     _apply_diagonalizing_gate,
     _apply_symmetric_observable,
->>>>>>> 43e9bb33
     _copy_circuit_parallel,
     _generate_diagonalizing_gate,
 )
@@ -101,30 +97,48 @@
     assert np.allclose(new_unitary, expected_unitary)
 
 
-<<<<<<< HEAD
-def test_apply_diagonalizing_gate():
+def test_apply_diagonalizing_gate_keeps_circuit_structure():
     num_copies = 2
-    qubits = cirq.LineQubit.range(2)
-    original_circuit = cirq.Circuit(
+    qubits = cirq.LineQubit.range(3)
+    circuit = cirq.Circuit(
         cirq.H(qubits[0]),
         cirq.CNOT(qubits[0], qubits[1]),
-    )
-    N = len(original_circuit.all_qubits())
-
-    circuit = _copy_circuit_parallel(original_circuit, num_copies)
-
-    new_circuit = _apply_diagonalizing_gate(circuit, num_copies)
-
-    # Verify the amount of added operators is N since
-    # that is how many diagonalizing gates should be applied
-    operations_circuit = sum(1 for _ in circuit.all_operations())
-    operations_new_circuit = sum(1 for _ in new_circuit.all_operations())
-    assert operations_new_circuit == operations_circuit + N
-
-    # Verify no extra qubits were added
-    assert set(new_circuit.all_qubits()) == set(circuit.all_qubits())
-
-    # default diagonalizing matrix for 2 copies
+        cirq.X(qubits[2]),
+    )
+    num_qubits = len(circuit.all_qubits())
+
+    copied_circuit = _copy_circuit_parallel(circuit, num_copies)
+    new_circuit = _apply_diagonalizing_gate(copied_circuit, num_copies)
+
+    num_ops = len(list(copied_circuit.all_operations()))
+    copied_circuit_ops = list(new_circuit.all_operations())
+
+    assert len(copied_circuit_ops) == num_ops + num_qubits
+    assert set(new_circuit.all_qubits()) == set(copied_circuit.all_qubits())
+
+
+@pytest.mark.xfail(reason="VD does not yet support grid qubits")
+def test_apply_diagonalizing_gate_fails_on_grid_qubits():
+    num_copies = 2
+    qubits = cirq.GridQubit.rect(2, 2)
+    circuit = cirq.Circuit(
+        cirq.H(qubits[0]),
+        cirq.CNOT(qubits[0], qubits[1]),
+        cirq.X(qubits[2]),
+    )
+    num_qubits = len(circuit.all_qubits())
+
+    copied_circuit = _copy_circuit_parallel(circuit, num_copies)
+    new_circuit = _apply_diagonalizing_gate(copied_circuit, num_copies)
+
+    num_ops = len(list(copied_circuit.all_operations()))
+    copied_circuit_ops = list(new_circuit.all_operations())
+
+    assert len(copied_circuit_ops) == num_ops + num_qubits  # this passes
+    assert set(new_circuit.all_qubits()) == set(copied_circuit.all_qubits())
+
+
+def test_generate_diagonalizing_gate():
     expected_matrix = np.array(
         [
             [1, 0, 0, 0],
@@ -134,73 +148,8 @@
         ]
     )
 
-    # fetch the operations in the last moment of the circuit
-    last_moment = new_circuit[-1]
-    last_moment_ops = list(last_moment.operations)
-
-    # check that the last moment consists of
-    # the right amount of diagonalizing gates
-    assert len(last_moment_ops) == len(original_circuit.all_qubits())
-    for op in last_moment_ops:
-        assert op.gate == cirq.MatrixGate(expected_matrix)
-=======
-def test_apply_diagonalizing_gate_keeps_circuit_structure():
-    num_copies = 2
-    qubits = cirq.LineQubit.range(3)
-    circuit = cirq.Circuit(
-        cirq.H(qubits[0]),
-        cirq.CNOT(qubits[0], qubits[1]),
-        cirq.X(qubits[2]),
-    )
-    num_qubits = len(circuit.all_qubits())
-
-    copied_circuit = _copy_circuit_parallel(circuit, num_copies)
-    new_circuit = _apply_diagonalizing_gate(copied_circuit, num_copies)
-
-    num_ops = len(list(copied_circuit.all_operations()))
-    copied_circuit_ops = list(new_circuit.all_operations())
-
-    assert len(copied_circuit_ops) == num_ops + num_qubits
-    assert set(new_circuit.all_qubits()) == set(copied_circuit.all_qubits())
-
-
-@pytest.mark.xfail(reason="VD does not yet support grid qubits")
-def test_apply_diagonalizing_gate_fails_on_grid_qubits():
-    num_copies = 2
-    qubits = cirq.GridQubit.rect(2, 2)
-    circuit = cirq.Circuit(
-        cirq.H(qubits[0]),
-        cirq.CNOT(qubits[0], qubits[1]),
-        cirq.X(qubits[2]),
-    )
-    num_qubits = len(circuit.all_qubits())
-
-    copied_circuit = _copy_circuit_parallel(circuit, num_copies)
-    new_circuit = _apply_diagonalizing_gate(copied_circuit, num_copies)
-
-    num_ops = len(list(copied_circuit.all_operations()))
-    copied_circuit_ops = list(new_circuit.all_operations())
-
-    assert len(copied_circuit_ops) == num_ops + num_qubits  # this passes
-    assert set(new_circuit.all_qubits()) == set(copied_circuit.all_qubits())
->>>>>>> 43e9bb33
-
-
-def test_generate_diagonalizing_gate():
-    expected_matrix = np.array(
-        [
-            [1, 0, 0, 0],
-            [0, np.sqrt(2) / 2, np.sqrt(2) / 2, 0],
-            [0, np.sqrt(2) / 2, -np.sqrt(2) / 2, 0],
-            [0, 0, 0, 1],
-        ]
-    )
-
     assert np.allclose(
         _generate_diagonalizing_gate(2)._matrix, expected_matrix
-<<<<<<< HEAD
-    )
-=======
     )
 
 
@@ -315,5 +264,4 @@
     result = _apply_symmetric_observable(
         matrix, N_qubits=1, observable=observable
     )
-    assert np.allclose(result, expected)
->>>>>>> 43e9bb33
+    assert np.allclose(result, expected)