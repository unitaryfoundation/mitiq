--- conflicted
+++ resolved
@@ -20,13 +20,9 @@
     YPowGate,
     ZPowGate,
 )
-<<<<<<< HEAD
+
+from mitiq import QPROGRAM
 from mitiq.interface import accept_qprogram_and_validate
-=======
-
->>>>>>> 891684b2
-from mitiq import QPROGRAM
-from mitiq.interface import noise_scaling_converter
 
 
 class GateTypeException(Exception):
